{
  "cells": [
    {
      "cell_type": "markdown",
<<<<<<< HEAD
      "id": "9mIA1BTRrphs",
=======
      "source": [
        "# <img src=\"https://lh3.googleusercontent.com/mUTbNK32c_DTSNrhqETT5aQJYFKok2HB1G2nk2MZHvG5bSs0v_lmDm_ArW7rgd6SDGHXo0Ak2uFFU96X6Xd0GQ=w160-h128\" width=\"45\" valign=\"top\" alt=\"BigQuery\"> Welcome to Rideshare AI Lakehouse powered by BigQuery Studio\n"
      ],
>>>>>>> 3b038706
      "metadata": {
        "id": "9mIA1BTRrphs"
      },
      "source": [
        "# <img src=\"https://lh3.googleusercontent.com/mUTbNK32c_DTSNrhqETT5aQJYFKok2HB1G2nk2MZHvG5bSs0v_lmDm_ArW7rgd6SDGHXo0Ak2uFFU96X6Xd0GQ=w160-h128\" width=\"45\" valign=\"top\" alt=\"BigQuery\"> Welcome to Rideshare AI Lakehouse powered by BigQuery\n"
      ]
    },
    {
      "cell_type": "markdown",
      "id": "LylylPEjaXrC",
      "metadata": {
        "id": "LylylPEjaXrC"
      },
      "source": [
        "## **Step 01: Overview**"
      ]
    },
    {
      "cell_type": "markdown",
      "id": "9LeW2mN1s6sy",
      "metadata": {
        "id": "9LeW2mN1s6sy"
      },
      "source": [
        "### Summary\n"
      ]
    },
    {
      "cell_type": "markdown",
      "id": "6HNmymbgtFWr",
      "metadata": {
        "id": "6HNmymbgtFWr"
      },
      "source": [
        "This portion of the demo will showcase how you can build an AI Lakehouse using Google Cloud's Data and Analytics stack.  The demo is for our fitcious company Rideshare Plus where we will use both qualitative and quantitative analysis to build a complete customer and driver profile.  This notebook will highlight:\n",
        "- Using LLMs to extract customer and driver preferences based upon customer reviews.\n",
        "- Using LLMs to understand our customers and to create a summarized customer understand to improve our interactions with our customers.\n",
        "- Using LLMs to understand our drivers and how they are interacting with our customers and an overall customer statisification summary.\n",
        "\n",
        "All code is located on GitHub: https://goo.gle/dagd\n",
        "\n",
        "Please check out the other part of the demo which uses AI, image object analysis and data at scale to predict the most profitable pickup locations."
      ]
    },
    {
      "cell_type": "markdown",
      "id": "U3gYlvLItPXU",
      "metadata": {
        "id": "U3gYlvLItPXU"
      },
      "source": [
        "### Details"
      ]
    },
    {
      "cell_type": "markdown",
      "id": "dpdULnrStPID",
      "metadata": {
        "id": "dpdULnrStPID"
      },
      "source": [
        "- For each customer review\n",
        "  - Speach to Text\n",
        "\n",
        "- Process the Customer Reviews (extract knowledge)\n",
        "  - Sentiment\n",
        "  - Extract Themes\n",
        "    - Driver view\n",
        "    - Customer view\n",
        "  - Summarize Themes\n",
        "    - For each Driver\n",
        "    - For each Customer\n",
        "  - Summarize All Reviews\n",
        "    - For each Driver\n",
        "      - We can use this as an Employee Review for the driver to suggust training.\n",
        "    - For each Customer\n",
        "      - We can use this to inform the driver of the customer preferences so the driver can taylor their ride for the customer.\n",
        "  - Perform Quantitative analysis and summarize with LLM\n",
        "     - For each Driver\n",
        "     - For each Customer\n",
        "\n",
        "- LLM (Other)\n",
        "  - LLM can be used to see if our LLM Summary is:\n",
        "    - Good Quality\n",
        "    - Correct for puncation and grammer"
      ]
    },
    {
      "cell_type": "markdown",
<<<<<<< HEAD
      "id": "WPtkAs20tXpx",
=======
      "source": [
        "## **Step 02: Customer Review Speech to Text**"
      ],
>>>>>>> 3b038706
      "metadata": {
        "id": "WPtkAs20tXpx"
      },
      "source": [
        "## **Step 02: Customer Review**"
      ]
    },
    {
      "cell_type": "markdown",
      "id": "H_svdrJqtrDS",
      "metadata": {
        "id": "H_svdrJqtrDS"
      },
      "source": [
        "### Summary\n"
      ]
    },
    {
      "cell_type": "markdown",
      "id": "sTMN0fYGtzvj",
      "metadata": {
        "id": "sTMN0fYGtzvj"
      },
      "source": [
        "\n",
        "The first thing we need to do at scale is to process our audio files. These can be processed through object tables which will monitor a storage account for new customer reviews. Upon detecting a review, BigQuery can ask Vertex AI Speech to Text (STT) for the extracted text.\n",
        "\n",
        "For each audio file containing the review we run it through the STT service to extract the text.\n",
        "\n",
        "* First we create an Object Table pointing to the GCS bucket holding the audio files.\n",
        "* We deploy a Cloud Function that extracts the Text using Vertex AI Speech to Text.\n",
        "* We create a BigQuery external function pointing the cloud function.\n",
        "* Call the BigQuery external function to extract audio text from audio at scale.\n"
      ]
    },
    {
<<<<<<< HEAD
      "cell_type": "code",
      "execution_count": null,
      "id": "-8PZ1L7wtsJD",
      "metadata": {
        "id": "-8PZ1L7wtsJD"
      },
      "outputs": [],
      "source": [
        "%%bigquery\n",
        "SELECT * FROM `${project_id}.${bigquery_rideshare_llm_raw_dataset}.biglake_rideshare_audios`"
      ]
    },
    {
      "cell_type": "code",
      "execution_count": null,
      "id": "b6293592",
      "metadata": {},
      "outputs": [],
      "source": [
        "%%bigquery\n",
        "SELECT\n",
        "    INITCAP(${bigquery_rideshare_llm_raw_dataset}.ext_udf_ai_extract_text(signed_url)) AS customer_review_text,\n",
        "    REGEXP_EXTRACT(uri, r'text_synth_(\\d+)\\.mp3') as trip_id\n",
        "FROM\n",
        "   EXTERNAL_OBJECT_TRANSFORM(TABLE ${bigquery_rideshare_llm_raw_dataset}.biglake_rideshare_audios, ['SIGNED_URL']) where size != 0\n",
        "LIMIT 10"
      ]
    },
    {
=======
>>>>>>> 3b038706
      "cell_type": "markdown",
      "id": "Z32uOzrquJml",
      "metadata": {
        "id": "Z32uOzrquJml"
      },
      "source": [
        "## **Step 03: Review Sentiment**"
      ]
    },
    {
      "cell_type": "markdown",
      "id": "SYmSnDBduLOz",
      "metadata": {
        "id": "SYmSnDBduLOz"
      },
      "source": [
        "### Summary"
      ]
    },
    {
      "cell_type": "markdown",
      "id": "CIAVjNIauMzN",
      "metadata": {
        "id": "CIAVjNIauMzN"
      },
      "source": [
        "For each customer review we run it through the LLM.\n",
        "1. First we construct a prompt and save this in a field in our table.\n",
        "2. Ask the LLM to score these in bulk.\n",
<<<<<<< HEAD
        "3. We then extract the scored text from the JSON result."
      ]
=======
        "3. We then extract the scored text from the JSON result.\n",
        "\n",
        "*The complete code is in notebook: rideshare_llm_step_01_customer_sentiment_analysis*"
      ],
      "metadata": {
        "id": "CIAVjNIauMzN"
      },
      "id": "CIAVjNIauMzN"
>>>>>>> 3b038706
    },
    {
      "cell_type": "markdown",
      "id": "ywWde8bRuYwm",
      "metadata": {
        "id": "ywWde8bRuYwm"
      },
      "source": [
        "### Code"
      ]
    },
    {
      "cell_type": "code",
      "execution_count": null,
      "id": "9vCgj9k8ucH3",
      "metadata": {
        "id": "9vCgj9k8ucH3"
      },
      "outputs": [],
      "source": [
        "%%bigquery\n",
        "-- Select a Positive Review from the Enriched Zone\n",
        "-- For each review we created a LLM prompt (llm_sentiment_prompt)\n",
        "  /* Sample Prompt:\n",
        "  For the given review classify the sentiment as Positive, Neutral or Negative.\n",
        "  Review: My rideshare driver was amazing! He was very professional and attentive.\n",
        "          He made sure to pay close attention to the road without any distractions. He also made sure to provide me with a comfortable and safe ride.\n",
        "          I would definitely recommend this driver to anyone looking for a rideshare.\n",
        "  */\n",
        "-- We will then use this prompt to pass to our LLM and receive the scored output\n",
        "\n",
        "SELECT customer.customer_name,\n",
        "       driver.driver_name,\n",
        "       customer_review.customer_review_text,\n",
        "       customer_review.llm_sentiment_prompt\n",
        "  FROM `${project_id}.${bigquery_rideshare_llm_enriched_dataset}.customer_review` AS customer_review\n",
        "  INNER JOIN `${project_id}.${bigquery_rideshare_llm_enriched_dataset}.customer` AS customer\n",
        "               ON customer_review.customer_id = customer.customer_id\n",
        "       INNER JOIN `${project_id}.${bigquery_rideshare_llm_enriched_dataset}.driver` AS driver\n",
        "               ON customer_review.driver_id = driver.driver_id\n",
        " WHERE trip_id = 20857125;"
      ]
    },
    {
      "cell_type": "markdown",
      "id": "pvswIy14zy4d",
      "metadata": {
        "id": "pvswIy14zy4d"
      },
      "source": [
        "**ML.GENERATE_TEXT model**\n",
        "\n",
        "We will use the ML.GENERATE_TEXT model which is Google's PaLM 2 Large Language Model (LLM)\n",
        "- <a href=\"https://cloud.google.com/bigquery/docs/reference/standard-sql/bigqueryml-syntax-generate-text\">Documentation Link</a>"
      ]
    },
    {
      "cell_type": "code",
      "execution_count": null,
      "id": "OkuuZ0crwKyv",
      "metadata": {
        "id": "OkuuZ0crwKyv"
      },
      "outputs": [],
      "source": [
        "%%bigquery\n",
        "\n",
        "-- Same query as above, but we will pass the prompt to the LLM along with setting our LLM model parameters\n",
        "SELECT JSON_VALUE(ml_generate_text_result, '$.predictions[0].content') AS result,\n",
        "       prompt,\n",
        "       ml_generate_text_result\n",
        "  FROM ML.GENERATE_TEXT(MODEL `${project_id}.${bigquery_rideshare_llm_curated_dataset}.cloud_ai_llm_v1`,\n",
        "      (SELECT customer_review.llm_sentiment_prompt AS prompt\n",
        "          FROM `${project_id}.${bigquery_rideshare_llm_enriched_dataset}.customer_review` AS customer_review\n",
        "              INNER JOIN `${project_id}.${bigquery_rideshare_llm_enriched_dataset}.customer` AS customer\n",
        "                      ON customer_review.customer_id = customer.customer_id\n",
        "              INNER JOIN `${project_id}.${bigquery_rideshare_llm_enriched_dataset}.driver` AS driver\n",
        "                      ON customer_review.driver_id = driver.driver_id\n",
        "       WHERE trip_id = 20857125),\n",
        "STRUCT(\n",
        "  1  AS temperature,\n",
        "  50 AS max_output_tokens,\n",
        "  0  AS top_p,\n",
        "  1  AS top_k\n",
        "  ));"
      ]
    },
    {
      "cell_type": "markdown",
      "id": "2NVlNOYsxZUK",
      "metadata": {
        "id": "2NVlNOYsxZUK"
      },
      "source": [
        "**Understanding our LLM parameters**\n",
        "- <a href=\"https://cloud.google.com/vertex-ai/docs/generative-ai/model-reference/text#request_body\">Documentation Link</a>\n",
        "\n",
        "|Parameter|Range|Description|\n",
        "|----|----|----|\n",
        "|temperature|0.0 -> 1.0|Lower temperature values are good for prompts that require a more deterministic/less open-ended or creative response. Higher temperature lead to more diverse/creative results.|\n",
        "|max_output_tokens|1 -> 1024|Sets the maximum number of tokens that the model outputs. Specify a lower value for shorter responses and a higher value for longer responses. The default is 50.|\n",
        "|top_p|0.0 -> 1.0|Specify a lower value for less random responses and a higher value for more random responses.|\n",
        "|top_k|1 -> 40|Specify a lower value for less random responses and a higher value for more random responses.|\n"
      ]
    },
    {
      "cell_type": "markdown",
      "id": "ccfXzEVH1CyV",
      "metadata": {
        "id": "ccfXzEVH1CyV"
      },
      "source": []
    },
    {
      "cell_type": "markdown",
      "id": "mUcOlBni1PMv",
      "metadata": {
        "id": "mUcOlBni1PMv"
      },
      "source": [
        "## **Step 04: Extract Themes from Customer Reviews**"
      ]
    },
    {
      "cell_type": "markdown",
      "id": "bMZli9Or1WQd",
      "metadata": {
        "id": "bMZli9Or1WQd"
      },
      "source": [
        "### Summary"
      ]
    },
    {
      "cell_type": "markdown",
      "id": "xfP_7XWi1XV-",
      "metadata": {
        "id": "xfP_7XWi1XV-"
      },
      "source": [
        "- We want to use our customer reviews to understand our customer preferences.  - At the same time we can use this information to understand what our drivers are doing.  \n",
        "- For instance if customers consistently complain about a driver's car being too cold, we can extract that the driver keeps their car cold.  \n",
<<<<<<< HEAD
        "- If the same customer mentions that they are typically cold we can extract that the customer likes a warmer car."
      ]
=======
        "- If the same customer mentions that they are typically cold we can extract that the customer likes a warmer car.\n",
        "\n",
        "*The complete code is in notebook: rideshare_llm_step_02_driver_themes and rideshare_llm_step_03_customer_themes*"
      ],
      "metadata": {
        "id": "xfP_7XWi1XV-"
      },
      "id": "xfP_7XWi1XV-"
>>>>>>> 3b038706
    },
    {
      "cell_type": "markdown",
      "id": "K4SlVuD51Y7e",
      "metadata": {
        "id": "K4SlVuD51Y7e"
      },
      "source": [
        "### Code (Driver Theme Extraction)"
      ]
    },
    {
      "cell_type": "markdown",
      "id": "JBARFNJYBIiV",
      "metadata": {
        "id": "JBARFNJYBIiV"
      },
      "source": [
        "Create a **Qualitative** data analysis for **Driver** Habits\n",
        "  - We have found some patterns that we want to dive deeper into:\n",
        "    - trunk space\n",
        "    - driving speed\n",
        "    - hours worked\n",
        "    - preferred pickup locations\n",
        "    - average trip distance\n",
        "    - crossing state lines\n",
        "    - vechicle cleanliness\n",
        "    - vechile temperature\n",
        "    - maximum passengers\n",
        "    - conversation with customer\n",
        "    - music playing\n",
        "    - distracted driver\n",
<<<<<<< HEAD
        "    - target pay"
      ]
=======
        "    - target pay\n",
        "\n",
        "*The complete code is in notebook: rideshare_llm_step_02_driver_themes*    "
      ],
      "metadata": {
        "id": "JBARFNJYBIiV"
      },
      "id": "JBARFNJYBIiV"
>>>>>>> 3b038706
    },
    {
      "cell_type": "code",
      "execution_count": null,
      "id": "m9n3rfLb2wIl",
      "metadata": {
        "id": "m9n3rfLb2wIl"
      },
      "outputs": [],
      "source": [
        "%%bigquery\n",
        "-- View the customer review\n",
        "\n",
        "SELECT customer.customer_name,\n",
        "       driver.driver_name,\n",
        "       customer_review.customer_review_text,\n",
        "  FROM `${project_id}.${bigquery_rideshare_llm_enriched_dataset}.customer_review` AS customer_review\n",
        "      INNER JOIN `${project_id}.${bigquery_rideshare_llm_enriched_dataset}.customer` AS customer\n",
        "               ON customer_review.customer_id = customer.customer_id\n",
        "       INNER JOIN `${project_id}.${bigquery_rideshare_llm_enriched_dataset}.driver` AS driver\n",
        "               ON customer_review.driver_id = driver.driver_id\n",
        " WHERE trip_id = 15369855;"
      ]
    },
    {
      "cell_type": "code",
      "execution_count": null,
      "id": "UZx7T3WE9Kej",
      "metadata": {
        "id": "UZx7T3WE9Kej"
      },
      "outputs": [],
      "source": [
        "%%bigquery\n",
        "\n",
        "SELECT JSON_VALUE(ml_generate_text_result, '$.predictions[0].content') AS result,\n",
        "       prompt,\n",
        "       ml_generate_text_result\n",
        "  FROM ML.GENERATE_TEXT(MODEL `${project_id}.${bigquery_rideshare_llm_curated_dataset}.cloud_ai_llm_v1`,\n",
        "       (SELECT CONCAT(\n",
        "\"\"\"\n",
        "Classify the text as one of the following categories:\n",
        "- \"trunk space small\"\n",
        "- \"trunk space large\"\n",
        "- \"driving too fast\"\n",
        "- \"driving too slow\"\n",
        "- \"driver speaks spanish\"\n",
        "- \"driver does not speak spanish\"\n",
        "- \"clean car\"\n",
        "- \"dirty car\"\n",
        "- \"car too hot\"\n",
        "- \"car too cold\"\n",
        "- \"driver likes conversation\"\n",
        "- \"driver likes no conversation\"\n",
        "- \"driver likes music\"\n",
        "- \"driver likes no music\"\n",
        "- \"distracted driver\"\n",
        "\n",
        "Text:\n",
        "\"\"\", customer_review_text) AS prompt\n",
        "           FROM `${project_id}.${bigquery_rideshare_llm_enriched_dataset}.customer_review`\n",
        "         WHERE trip_id = 15369855),\n",
        "STRUCT(\n",
        "  1  AS temperature,\n",
        "  50 AS max_output_tokens,\n",
        "  0  AS top_p,\n",
        "  1  AS top_k\n",
        "  ))"
      ]
    },
    {
      "cell_type": "markdown",
      "id": "nZH_mOGIAW48",
      "metadata": {
        "id": "nZH_mOGIAW48"
      },
      "source": [
        "### Code (Customer Theme Extraction)"
      ]
    },
    {
      "cell_type": "markdown",
      "id": "06c1gEAm_o87",
      "metadata": {
        "id": "06c1gEAm_o87"
      },
      "source": [
        "Create a **Qualitative** data analysis for **Customer** Habits\n",
        "  - We have found some patterns that we want to dive deeper into:\n",
        "    - trunk space\n",
        "    - driving speed\n",
        "    - vechicle cleanliness\n",
        "    - vechile temperature\n",
        "    - conversation\n",
        "    - music playing\n",
<<<<<<< HEAD
        "    - distracted driver\n"
      ]
=======
        "    - distracted driver\n",
        "\n",
        "*The complete code is in notebook: rideshare_llm_step_03_customer_themes*\n"
      ],
      "metadata": {
        "id": "06c1gEAm_o87"
      },
      "id": "06c1gEAm_o87"
>>>>>>> 3b038706
    },
    {
      "cell_type": "code",
      "execution_count": null,
      "id": "dgj6URxuAPq7",
      "metadata": {
        "id": "dgj6URxuAPq7"
      },
      "outputs": [],
      "source": [
        "%%bigquery\n",
        "-- Same review as the driver, but now from the customers standpoint of view\n",
        "\n",
        "SELECT JSON_VALUE(ml_generate_text_result, '$.predictions[0].content') AS result,\n",
        "       prompt,\n",
        "       ml_generate_text_result\n",
        "  FROM ML.GENERATE_TEXT(MODEL `${project_id}.${bigquery_rideshare_llm_curated_dataset}.cloud_ai_llm_v1`,\n",
        "       (SELECT CONCAT(\n",
        "\"\"\"\n",
        "Classify the customer review as one of the following categories:\n",
        "- \"customer has small luggage\"\n",
        "- \"customer has large luggage\"\n",
        "- \"customer likes to drive fast\"\n",
        "- \"customer likes to drive slow\"\n",
        "- \"customer speaks spanish\"\n",
        "- \"customer does not speak spanish\"\n",
        "- \"customer likes a clean car\"\n",
        "- \"customer likes the temperature warm\"\n",
        "- \"customer likes the temperature cold\"\n",
        "- \"customer likes conversation\"\n",
        "- \"customer likes no conversation\"\n",
        "- \"customer likes music\"\n",
        "- \"customer likes quiet\"\n",
        "\n",
        "Review:\n",
        "\"\"\", customer_review_text) AS prompt\n",
        "          FROM `${project_id}.${bigquery_rideshare_llm_enriched_dataset}.customer_review`\n",
        "         WHERE trip_id = 15369855),\n",
        "STRUCT(\n",
        "  1  AS temperature,\n",
        "  50 AS max_output_tokens,\n",
        "  0  AS top_p,\n",
        "  1  AS top_k\n",
        "  ))"
      ]
    },
    {
      "cell_type": "markdown",
      "id": "LksdqAMuB25B",
      "metadata": {
        "id": "LksdqAMuB25B"
      },
      "source": [
        "## **Step 05: Summarize Themes**"
      ]
    },
    {
      "cell_type": "markdown",
      "id": "3wmau8B7DDsi",
      "metadata": {
        "id": "3wmau8B7DDsi"
      },
      "source": [
        "### Summary"
      ]
    },
    {
      "cell_type": "markdown",
      "id": "qbSsJzHIDFfT",
      "metadata": {
        "id": "qbSsJzHIDFfT"
      },
      "source": [
        "Now that we have extracted all the themes for both the driver and customer poiint of view:\n",
        "- Each theme needs to mapped to a category (e.g. music)\n",
        "  - We might have 10 \"likes music on\"\n",
        "  - We might have 50 \"likes music off\"\n",
        "- For each category (music) determine the prevailing preference\n",
        "  - Since we have 50 \"likes music off\" we will use that as our \"winner\"\n",
<<<<<<< HEAD
        "- Write a summary using the LLM to process this data so we can review in just a few sentences."
      ]
=======
        "- Write a summary using the LLM to process this data so we can review in just a few sentences.\n",
        "\n",
        "*The complete code is in notebook: rideshare_llm_step_04_driver_summary and rideshare_llm_step_05_customer_summary*"
      ],
      "metadata": {
        "id": "qbSsJzHIDFfT"
      },
      "id": "qbSsJzHIDFfT"
>>>>>>> 3b038706
    },
    {
      "cell_type": "markdown",
      "id": "EIJWNWHKDGG_",
      "metadata": {
        "id": "EIJWNWHKDGG_"
      },
      "source": [
        "### Code (Driver Theme Summary)"
      ]
    },
    {
      "cell_type": "markdown",
<<<<<<< HEAD
      "id": "dgapHJDlIpxt",
=======
      "source": [
        "Process the themes for each driver by passing their attibutes to the LLM.\n",
        "\n",
        "*The complete code is in notebook: rideshare_llm_step_04_driver_summary*"
      ],
>>>>>>> 3b038706
      "metadata": {
        "id": "dgapHJDlIpxt"
      },
      "source": [
        "Process the themes for each driver by passing their attibutes to the LLM."
      ]
    },
    {
      "cell_type": "code",
      "execution_count": null,
      "id": "i0mA2PKIDvO9",
      "metadata": {
        "id": "i0mA2PKIDvO9"
      },
      "outputs": [],
      "source": [
        "%%bigquery\n",
        "-- After we have determined the prevailing attribute for our Driver, combine them so we can create a LLM Prompt\n",
        "\n",
        "SELECT driver_id,\n",
        "       STRING_AGG(\n",
        "       CASE WHEN TRIM(extracted_driver_attribute) = 'driver likes music'           THEN 'Attribute: the driver likes the radio on\\n'\n",
        "            WHEN TRIM(extracted_driver_attribute) = 'driver likes no music'        THEN 'Attribute: the driver likes the radio off\\n'\n",
        "            WHEN TRIM(extracted_driver_attribute) = 'trunk space large'            THEN 'Attribute: the driver has a large amount of trunk space\\n'\n",
        "            WHEN TRIM(extracted_driver_attribute) = 'trunk space small'            THEN 'Attribute: the driver has a small trunk\\n'\n",
        "            WHEN TRIM(extracted_driver_attribute) = 'Category: trunk space small'  THEN 'Attribute: the driver has a small trunk\\n'\n",
        "            WHEN TRIM(extracted_driver_attribute) = 'driver likes conversation'    THEN 'Attribute: the driver likes to have a conversation with the passengers\\n'\n",
        "            WHEN TRIM(extracted_driver_attribute) = 'driver likes no conversation' THEN 'Attribute: the driver does not like to talk to the passengers\\n'\n",
        "            WHEN TRIM(extracted_driver_attribute) = 'driving too fast'             THEN 'Attribute: the driver tends to drive too fast\\n'\n",
        "            WHEN TRIM(extracted_driver_attribute) = 'driving too slow'             THEN 'Attribute: the driver drives too slow\\n'\n",
        "            WHEN TRIM(extracted_driver_attribute) = 'clean car'                    THEN 'Attribute: the driver keeps their car clean on the inside and out\\n'\n",
        "            WHEN TRIM(extracted_driver_attribute) = 'dirty car'                    THEN 'Attribute: the driver has a dirty car\\n'\n",
        "            WHEN TRIM(extracted_driver_attribute) = 'car too hot'                  THEN 'Attribute: the driver has a keeps their car too warm inside\\n'\n",
        "            WHEN TRIM(extracted_driver_attribute) = 'car too cold'                 THEN 'Attribute: the driver keeps their car too cold\\n'\n",
        "            WHEN TRIM(extracted_driver_attribute) = 'driver speaks spanish'        THEN 'Attribute: the driver is bilingual\\n'\n",
        "            WHEN TRIM(extracted_driver_attribute) = 'distracted driver'            THEN 'Attribute: the driver is a distracted driver\\n'\n",
        "            WHEN TRIM(extracted_driver_attribute) = 'safe driver'                  THEN 'Attribute: the driver is a safe driver\\n'\n",
        "            ELSE ''\n",
        "       END,'') AS driver_attribute_agg\n",
        "   FROM `${project_id}.${bigquery_rideshare_llm_enriched_dataset}.driver_attribute`\n",
        "GROUP BY driver_id\n",
        "LIMIT 5;"
      ]
    },
    {
      "cell_type": "markdown",
      "id": "eClNNTAeO3HJ",
      "metadata": {
        "id": "eClNNTAeO3HJ"
      },
      "source": [
        "Create the Driver Attibute Summary"
      ]
    },
    {
      "cell_type": "code",
      "execution_count": null,
      "id": "Y9NHt32RElaQ",
      "metadata": {
        "id": "Y9NHt32RElaQ"
      },
      "outputs": [],
      "source": [
        "%%bigquery\n",
        "-- We will take the concatenated list of attributes and run them through our LLM to create a Driver Theme/Attibute Summary\n",
        "\n",
        "SELECT JSON_VALUE(ml_generate_text_result, '$.predictions[0].content') AS result,\n",
        "  FROM ML.GENERATE_TEXT(MODEL `${project_id}.${bigquery_rideshare_llm_curated_dataset}.cloud_ai_llm_v1`,\n",
        "       (SELECT\n",
        "\"\"\"\n",
        "Write a 20 to 500 word summary for the following attributes.\n",
        "1. Randomly sort the attributes\n",
        "2. Select the first 3 to 5 attributes\n",
        "3. Write the summary in present tense for only the first 3 to 5 attributes\n",
        "4. The driver's name is Danilo Gottardi\n",
        "5. Use sentences with varying lengths\n",
        "6. Write 2 to 5 sentences\n",
        "\n",
        "Attribute: the driver likes the radio off\n",
        "Attribute: the driver has a small trunk\n",
        "Attribute: the driver does not like to talk to the passengers\n",
        "Attribute: the driver drives too slow\n",
        "Attribute: the driver has a dirty car\n",
        "Attribute: the driver keeps their car too cold\n",
        "Attribute: the driver is a distracted driver\n",
        "\"\"\" AS prompt),\n",
        "STRUCT(\n",
        "  -- Set the parameters for a more creative/random responses\n",
        "  -- You can adjust these during the demo\n",
        "  .5   AS temperature,  -- Change this to Zero and One to see the results (demo default is .5)\n",
        "  1024 AS max_output_tokens,\n",
        "  1    AS top_p,\n",
        "  40   AS top_k\n",
        "  ));"
      ]
    },
    {
      "cell_type": "markdown",
      "id": "hmMmFaFWHsHi",
      "metadata": {
        "id": "hmMmFaFWHsHi"
      },
      "source": [
        "**Demo:** Rerun the above SQL changing the temperature parameter to see the varying responses."
      ]
    },
    {
      "cell_type": "markdown",
      "id": "WorrEPQzIg4r",
      "metadata": {
        "id": "WorrEPQzIg4r"
      },
      "source": [
        "### Code (Customer Theme Summary)"
      ]
    },
    {
      "cell_type": "markdown",
<<<<<<< HEAD
      "id": "UCA2FrhpI4q1",
=======
      "source": [
        "Process the themes for each customer by passing their attibutes to the LLM.\n",
        "\n",
        "*The complete code is in notebook: rideshare_llm_step_05_customer_summary*"
      ],
>>>>>>> 3b038706
      "metadata": {
        "id": "UCA2FrhpI4q1"
      },
      "source": [
        "Process the themes for each customer by passing their attibutes to the LLM."
      ]
    },
    {
      "cell_type": "code",
      "execution_count": null,
      "id": "eu5zWoWeI478",
      "metadata": {
        "id": "eu5zWoWeI478"
      },
      "outputs": [],
      "source": [
        "%%bigquery\n",
        "-- View our aggregated customer preferences\n",
        "\n",
        "SELECT customer_id,\n",
        "       STRING_AGG(extracted_customer_attribute,', ') AS customer_attribute_agg\n",
        "  FROM `${project_id}.${bigquery_rideshare_llm_enriched_dataset}.customer_attribute`\n",
        "WHERE customer_id IN (3760, 549, 2672, 3025)\n",
        "GROUP BY customer_id;"
      ]
    },
    {
      "cell_type": "markdown",
      "id": "bNeLnSMtO-M6",
      "metadata": {
        "id": "bNeLnSMtO-M6"
      },
      "source": [
        "Create the Customer Attibute Summary"
      ]
    },
    {
      "cell_type": "code",
      "execution_count": null,
      "id": "Ry0xtGVgJ7p4",
      "metadata": {
        "id": "Ry0xtGVgJ7p4"
      },
      "outputs": [],
      "source": [
        "%%bigquery\n",
        "\n",
        "-- We will take the concatenated list of attributes and run them through our LLM to create a Customer Theme/Attibute Summary\n",
        "-- Customer Id: 3760\n",
        "\n",
        "SELECT JSON_VALUE(ml_generate_text_result, '$.predictions[0].content') AS result,\n",
        " FROM ML.GENERATE_TEXT(MODEL `${project_id}.${bigquery_rideshare_llm_curated_dataset}.cloud_ai_llm_v1`,\n",
        "       (SELECT\n",
        "\"\"\"\n",
        "Write a 50 to 600 word summary for the following customer preferences.\n",
        "1. The customer's name is Paulina Peruzzi.\n",
        "2. Write the summary in present tense.\n",
        "3. Write the summary from the customers prespective.\n",
        "4. Do not repeat the same subject in the summary.\n",
        "5. Write 3 to 6 sentences.\n",
        "\n",
        "Preference: likes a clean car.\n",
        "Preference: likes a warm vehicle inside.\n",
        "Preference: likes to have a conversation.\n",
        "Preference: likes their driver to drive slow.\n",
        "Preference: prefers the radio off.\n",
        "\"\"\" AS prompt),\n",
        "STRUCT(\n",
        "  -- Set the parameters for a more creative/random responses\n",
        "  -- You can adjust these during the demo\n",
        "  .75  AS temperature,  -- Change this to Zero and One to see the results (demo default is .75)\n",
        "  1024 AS max_output_tokens,\n",
        "  1    AS top_p,\n",
        "  40   AS top_k\n",
        "  ));"
      ]
    },
    {
      "cell_type": "markdown",
      "id": "gOgqG_F2MVcv",
      "metadata": {
        "id": "gOgqG_F2MVcv"
      },
      "source": [
        "**Demo:** Rerun the above SQL changing the temperature parameter to see the varying responses."
      ]
    },
    {
      "cell_type": "markdown",
      "id": "s3L2_59nPG3H",
      "metadata": {
        "id": "s3L2_59nPG3H"
      },
      "source": [
        "## **Step 06: Summarize All Reviews**"
      ]
    },
    {
      "cell_type": "markdown",
      "id": "DEO76K_IPQdx",
      "metadata": {
        "id": "DEO76K_IPQdx"
      },
      "source": [
        "### Summary"
      ]
    },
    {
      "cell_type": "markdown",
      "id": "4y33SqPYPUzP",
      "metadata": {
        "id": "4y33SqPYPUzP"
      },
      "source": [
        "For each Driver summarize all the customer reviews for that driver.\n",
        "\n",
<<<<<<< HEAD
        "For each Customer summarize all their reviews for their various drivers."
      ]
=======
        "For each Customer summarize all their reviews for their various drivers.\n",
        "\n",
        "*The complete code is in notebook: rideshare_llm_step_04_driver_summary and rideshare_llm_step_05_customer_summary*"
      ],
      "metadata": {
        "id": "4y33SqPYPUzP"
      },
      "id": "4y33SqPYPUzP"
>>>>>>> 3b038706
    },
    {
      "cell_type": "markdown",
      "id": "Ms2Bus35PUfJ",
      "metadata": {
        "id": "Ms2Bus35PUfJ"
      },
      "source": [
        "### Code (Driver Review Summary)"
      ]
    },
    {
      "cell_type": "code",
      "execution_count": null,
      "id": "ulwJl82wPyGZ",
      "metadata": {
        "id": "ulwJl82wPyGZ"
      },
      "outputs": [],
      "source": [
        "%%bigquery\n",
        "SELECT CONCAT('Write a 100 to 600 word summary for the following customer reviews.\\n',\n",
        "              '1. Write the summary in present tense.\\n',\n",
        "              '2. Write the summary from the customers prespective.\\n',\n",
        "              '3. Do not repeat the same subject in the summary.\\n',\n",
        "              '4. The reviews are for the driver ', driver_name, ' at a rideshare company.\\n',\n",
        "              '5. The reviews are written by different customers.\\n',\n",
        "              '6. Write 3 to 6 sentences.\\n',\n",
        "               customer_review_agg) AS prompt\n",
        "  FROM (\n",
        "    SELECT customer_review.driver_id,\n",
        "               STRING_AGG(CONCAT(\"Review: \",customer_review_text),'\\n') AS customer_review_agg\n",
        "          FROM (SELECT driver_id,\n",
        "                       customer_review_text\n",
        "                  FROM (SELECT trip.driver_id,\n",
        "                               trip.pickup_time,\n",
        "                               customer_review.customer_review_text,\n",
        "                               ROW_NUMBER() OVER (PARTITION BY trip.driver_id ORDER BY trip.pickup_time) AS row_nbr\n",
        "                           FROM `${project_id}.${bigquery_rideshare_llm_enriched_dataset}.customer_review` AS customer_review\n",
        "                              INNER JOIN `${project_id}.${bigquery_rideshare_llm_enriched_dataset}.trip`AS trip\n",
        "                                       ON customer_review.trip_id = trip.trip_id\n",
        "                                      AND customer_review.driver_id = 23 -- Change this for demoing different drivers\n",
        "                       ) AS reviews\n",
        "                 WHERE row_nbr < 50 -- top 50 most recent\n",
        "               ) AS customer_review\n",
        "        GROUP BY driver_id\n",
        "\n",
        "        ) AS top_reviews\n",
        "      INNER JOIN `${project_id}.${bigquery_rideshare_llm_enriched_dataset}.driver` AS driver\n",
        "                ON driver.driver_id = top_reviews.driver_id;"
      ]
    },
    {
      "cell_type": "code",
      "execution_count": null,
      "id": "fBL1ycN_P8GL",
      "metadata": {
        "id": "fBL1ycN_P8GL"
      },
      "outputs": [],
      "source": [
        "%%bigquery\n",
        "-- Driver\n",
        "\n",
        "SELECT JSON_VALUE(ml_generate_text_result, '$.predictions[0].content') AS result,\n",
        "  FROM ML.GENERATE_TEXT(MODEL `${project_id}.${bigquery_rideshare_llm_curated_dataset}.cloud_ai_llm_v1`,\n",
        "       (\n",
        "        SELECT CONCAT('Write a 100 to 600 word summary for the following customer reviews.\\n',\n",
        "                      '1. Write the summary in present tense.\\n',\n",
        "                      '2. Write the summary from the customers prespective.\\n',\n",
        "                      '3. Do not repeat the same subject in the summary.\\n',\n",
        "                      '4. The reviews are for the driver ', driver_name, ' at a rideshare company.\\n',\n",
        "                      '5. The reviews are written by different customers.\\n',\n",
        "                      '6. Write 3 to 6 sentences.\\n',\n",
        "                       customer_review_agg) AS prompt\n",
        "          FROM (\n",
        "            SELECT customer_review.driver_id,\n",
        "                       STRING_AGG(CONCAT(\"Review: \",customer_review_text),'\\n') AS customer_review_agg\n",
        "                  FROM (SELECT driver_id,\n",
        "                               customer_review_text\n",
        "                          FROM (SELECT trip.driver_id,\n",
        "                                       trip.pickup_time,\n",
        "                                       customer_review.customer_review_text,\n",
        "                                       ROW_NUMBER() OVER (PARTITION BY trip.driver_id ORDER BY trip.pickup_time) AS row_nbr\n",
        "                                  FROM `${project_id}.${bigquery_rideshare_llm_enriched_dataset}.customer_review` AS customer_review\n",
        "                                       INNER JOIN `${project_id}.${bigquery_rideshare_llm_enriched_dataset}.trip` AS trip\n",
        "                                               ON customer_review.trip_id = trip.trip_id\n",
        "                                              AND customer_review.driver_id = 23 -- Change this for demoing different drivers\n",
        "                               ) AS reviews\n",
        "                         WHERE row_nbr < 50 -- top 50 most recent\n",
        "                       ) AS customer_review\n",
        "                GROUP BY driver_id\n",
        "                ) AS top_reviews\n",
        "                 INNER JOIN `${project_id}.${bigquery_rideshare_llm_enriched_dataset}.driver` AS driver\n",
        "                        ON driver.driver_id = top_reviews.driver_id),\n",
        "STRUCT(\n",
        "  -- Set the parameters for a more creative/random responses\n",
        "  -- You can adjust these during the demo\n",
        "  .75  AS temperature,  -- Change this to Zero and One to see the results (demo default is .75)\n",
        "  1024 AS max_output_tokens,\n",
        "  1    AS top_p,\n",
        "  40   AS top_k\n",
        "  ));"
      ]
    },
    {
      "cell_type": "markdown",
      "id": "44Kx1w_qPeDz",
      "metadata": {
        "id": "44Kx1w_qPeDz"
      },
      "source": [
        "### Code (Customer Review Summary)"
      ]
    },
    {
      "cell_type": "code",
      "execution_count": null,
      "id": "RADTgOuKPzCS",
      "metadata": {
        "id": "RADTgOuKPzCS"
      },
      "outputs": [],
      "source": [
        "%%bigquery\n",
        "SELECT CONCAT('Write a 100 to 600 word summary for the following customer reviews.\\n',\n",
        "              '1. The reviews are written by ', customer.customer_name, '.\\n',\n",
        "              '2. Write the summary in present tense.\\n',\n",
        "              '3. Do not repeat the same subject in the summary.\\n',\n",
        "              '4. The reviews are for different drivers.\\n',\n",
        "              '5. The reviews are a single rideshare company.\\n',\n",
        "              '6. The drivers all work for the rideshare company.\\n',\n",
        "              '7. Write 3 to 6 sentences.\\n',\n",
        "               customer_review_agg)\n",
        "  FROM (SELECT customer_id,\n",
        "               STRING_AGG(CONCAT('Review: ',customer_review_text,'\\n'),'') AS customer_review_agg\n",
        "          FROM `${project_id}.${bigquery_rideshare_llm_enriched_dataset}.customer_review`\n",
        "         WHERE customer_id = 3556\n",
        "         GROUP BY customer_id) AS customer_review\n",
        "       INNER JOIN `${project_id}.${bigquery_rideshare_llm_enriched_dataset}.customer` AS customer\n",
        "               ON customer.customer_id = customer_review.customer_id;"
      ]
    },
    {
      "cell_type": "code",
      "execution_count": null,
      "id": "f4x2LGjfSinV",
      "metadata": {
        "id": "f4x2LGjfSinV"
      },
      "outputs": [],
      "source": [
        "%%bigquery\n",
        "-- Customer\n",
        "\n",
        "SELECT JSON_VALUE(ml_generate_text_result, '$.predictions[0].content') AS result,\n",
        "  FROM ML.GENERATE_TEXT(MODEL `${project_id}.${bigquery_rideshare_llm_curated_dataset}.cloud_ai_llm_v1`,\n",
        "       (SELECT CONCAT('Write a 100 to 600 word summary for the following customer reviews.\\n',\n",
        "                      '1. The reviews are written by ', customer.customer_name, '.\\n',\n",
        "                      '2. Write the summary in present tense.\\n',\n",
        "                      '3. Do not repeat the same subject in the summary.\\n',\n",
        "                      '4. The reviews are for different drivers.\\n',\n",
        "                      '5. The reviews are a single rideshare company.\\n',\n",
        "                      '6. The drivers all work for the rideshare company.\\n',\n",
        "                      '7. Write 3 to 6 sentences.\\n',\n",
        "                      customer_review_agg) AS prompt\n",
        "         FROM (SELECT customer_id,\n",
        "                      STRING_AGG(CONCAT('Review: ',customer_review_text,'\\n'),'') AS customer_review_agg\n",
        "                 FROM `${project_id}.${bigquery_rideshare_llm_enriched_dataset}.customer_review`\n",
        "                WHERE customer_id = 3556\n",
        "                GROUP BY customer_id) AS customer_review\n",
        "              INNER JOIN `${project_id}.${bigquery_rideshare_llm_enriched_dataset}.customer` AS customer\n",
        "                      ON customer.customer_id = customer_review.customer_id),\n",
        "STRUCT(\n",
        "  -- Set the parameters for a more creative/random responses\n",
        "  -- You can adjust these during the demo\n",
        "  1    AS temperature,  -- Change this to 0, .75 and 1 to see the results (demo default is 1)\n",
        "  1024 AS max_output_tokens,\n",
        "  1    AS top_p,\n",
        "  40   AS top_k\n",
        "  ));"
      ]
    },
    {
      "cell_type": "markdown",
      "id": "iUg7kigqTlh1",
      "metadata": {
        "id": "iUg7kigqTlh1"
      },
      "source": [
        "## **Step 07: Perform Quantitative analysis and summarize with LLM**"
      ]
    },
    {
      "cell_type": "markdown",
      "id": "wos_HI-OT3Df",
      "metadata": {
        "id": "wos_HI-OT3Df"
      },
      "source": [
        "### Summary"
      ]
    },
    {
      "cell_type": "markdown",
      "id": "jbPArD7HT6pP",
      "metadata": {
        "id": "jbPArD7HT6pP"
      },
      "source": [
        "Using a our trip data, it was summed, averaged and analyized to find some common patterns of drivers.  The data is then passed to the LLM to create a summary.\n",
        "\n",
        "To see how the quanitative data was created please see the stored procedure\n",
<<<<<<< HEAD
        "- data-analytics-demo-u0i2dr3u3j.rideshare_llm_enriched.sp_step_01_quantitative_analysis"
      ]
=======
        "- data-analytics-demo-u0i2dr3u3j.rideshare_llm_enriched.sp_step_01_quantitative_analysis\n",
        "\n",
        "*The complete code is in notebook: rideshare_llm_step_06_driver_quantitative_analysis and rideshare_llm_step_07_customer_quantitative_analysis*"
      ],
      "metadata": {
        "id": "jbPArD7HT6pP"
      },
      "id": "jbPArD7HT6pP"
>>>>>>> 3b038706
    },
    {
      "cell_type": "markdown",
      "id": "1tpCXW_1T7mu",
      "metadata": {
        "id": "1tpCXW_1T7mu"
      },
      "source": [
        "### Code (Driver Quantitative Analysis)"
      ]
    },
    {
      "cell_type": "code",
      "execution_count": null,
      "id": "HnArKqNOTzlY",
      "metadata": {
        "id": "HnArKqNOTzlY"
      },
      "outputs": [],
      "source": [
        "%%bigquery\n",
        "SELECT driver_quantitative_analysis_prompt\n",
        "  FROM `${project_id}.${bigquery_rideshare_llm_enriched_dataset}.driver` AS driver\n",
        " WHERE driver_id = 66;"
      ]
    },
    {
      "cell_type": "code",
      "execution_count": null,
      "id": "cqkfn7MIUUl2",
      "metadata": {
        "id": "cqkfn7MIUUl2"
      },
      "outputs": [],
      "source": [
        "%%bigquery\n",
        "SELECT JSON_VALUE(ml_generate_text_result, '$.predictions[0].content') AS result,\n",
        "  FROM ML.GENERATE_TEXT(MODEL `${project_id}.${bigquery_rideshare_llm_curated_dataset}.cloud_ai_llm_v1`,\n",
        "       (SELECT\n",
        "\"\"\"\n",
        "Write a 3 to 8 sentence summary of the following attributes of a driver in third person gender neutral form:\n",
        "- The driver picks up customers at 4 pickup locations. This is an average number. These locations are: Midtown South, Elmhurst, University Heights/Morris Heights, Brownsville.\n",
        "- The driver is not willing to drive accross state lines.\n",
        "- The driver typically does not pickup or dropoff at the airport.\n",
        "- The driver only works on weekdays.\n",
        "- The driver likes to work a split shift which appears to target rush hour.\n",
        "\"\"\" AS prompt),\n",
        "STRUCT(\n",
        "  -- Set the parameters for a more creative/random responses\n",
        "  -- You can adjust these during the demo\n",
        "  .8   AS temperature,  -- Change this to Zero and One to see the results (demo default is .8)\n",
        "  1024 AS max_output_tokens,\n",
        "  .70  AS top_p,\n",
        "  25   AS top_k\n",
        "  ));"
      ]
    },
    {
      "cell_type": "markdown",
      "id": "rMlYOIw0Vg2n",
      "metadata": {
        "id": "rMlYOIw0Vg2n"
      },
      "source": [
        "### Code (Customer Quantitative Analysis)"
      ]
    },
    {
      "cell_type": "code",
      "execution_count": null,
      "id": "c1BsBoU4VlD_",
      "metadata": {
        "id": "c1BsBoU4VlD_"
      },
      "outputs": [],
      "source": [
        "%%bigquery\n",
        "\n",
        "SELECT customer_quantitative_analysis_prompt\n",
        "  FROM `${project_id}.${bigquery_rideshare_llm_enriched_dataset}.customer` AS customer\n",
        " WHERE customer_id  = 3219;"
      ]
    },
    {
      "cell_type": "code",
      "execution_count": null,
      "id": "HWbs3wpGWgJR",
      "metadata": {
        "id": "HWbs3wpGWgJR"
      },
      "outputs": [],
      "source": [
        "%%bigquery\n",
        "\n",
        "SELECT JSON_VALUE(ml_generate_text_result, '$.predictions[0].content') AS result,\n",
        "  FROM ML.GENERATE_TEXT(MODEL `${project_id}.${bigquery_rideshare_llm_curated_dataset}.cloud_ai_llm_v1`,\n",
        "       (SELECT\n",
        "\"\"\"\n",
        "Write a 2 to 3 sentence summary of the following attributes of a customer who uses a rideshare services.\n",
        "- Martin Hernandez uses the service on weekdays.\n",
        "- Martin Hernandez likes to use the service during the morning and afternoon rush hours.\n",
        "\"\"\" AS prompt),\n",
        "STRUCT(\n",
        "  -- Set the parameters for a more creative/random responses\n",
        "  -- You can adjust these during the demo\n",
        "  .8   AS temperature,  -- Change this to Zero and One to see the results (demo default is .8)\n",
        "  1024 AS max_output_tokens,\n",
        "  .70  AS top_p,\n",
        "  25   AS top_k\n",
        "  ));"
      ]
    }
  ],
  "metadata": {
    "colab": {
      "private_outputs": true,
      "provenance": []
    },
    "kernelspec": {
      "display_name": "Python 3 (ipykernel)",
      "language": "python",
      "name": "python3"
    },
    "language_info": {
      "codemirror_mode": {
        "name": "ipython",
        "version": 3
      },
<<<<<<< HEAD
      "file_extension": ".py",
      "mimetype": "text/x-python",
      "name": "python",
      "nbconvert_exporter": "python",
      "pygments_lexer": "ipython3",
      "version": "3.10.4"
=======
      "id": "HWbs3wpGWgJR",
      "execution_count": null,
      "outputs": []
    },
    {
      "cell_type": "markdown",
      "source": [
        "## **Step 08: Using LLMs to correct LLMs**"
      ],
      "metadata": {
        "id": "xbEe-y9ccy27"
      },
      "id": "xbEe-y9ccy27"
    },
    {
      "cell_type": "markdown",
      "source": [
        "### Summary"
      ],
      "metadata": {
        "id": "HX_cmEdUc_AD"
      },
      "id": "HX_cmEdUc_AD"
    },
    {
      "cell_type": "markdown",
      "source": [
        "During the demo sometime the LLM output incomplete text and had grammatical errors.  You can use the LLM to correct this."
      ],
      "metadata": {
        "id": "w2fJZy4cdBfV"
      },
      "id": "w2fJZy4cdBfV"
    },
    {
      "cell_type": "markdown",
      "source": [
        "### Code"
      ],
      "metadata": {
        "id": "Ip5iw7JadMp0"
      },
      "id": "Ip5iw7JadMp0"
    },
    {
      "cell_type": "code",
      "source": [
        "%%bigquery\n",
        "\n",
        "SELECT JSON_VALUE(ml_generate_text_result, '$.predictions[0].content') AS result,\n",
        "  FROM ML.GENERATE_TEXT(MODEL`data-analytics-demo-u0i2dr3u3j.rideshare_llm_curated.cloud_ai_llm_v1`,\n",
        "       (SELECT\n",
        "\"\"\"\n",
        "For the following text only make the following changes:\n",
        "1. Correct spelling\n",
        "2. Correct incomplete sentences\n",
        "3. Fix punctuation\n",
        "4. Use the correct pronouns\n",
        "\n",
        "Text: The drivers car was clean.  Adam was the driver.  They are good\n",
        "\"\"\" AS prompt),\n",
        "STRUCT(\n",
        "\n",
        "  1   AS temperature,\n",
        "  1024 AS max_output_tokens,\n",
        "  1  AS top_p,\n",
        "  25   AS top_k\n",
        "  ));"
      ],
      "metadata": {
        "id": "Qnp3nFurdO0S"
      },
      "id": "Qnp3nFurdO0S",
      "execution_count": null,
      "outputs": []
>>>>>>> 3b038706
    }
  },
  "nbformat": 4,
  "nbformat_minor": 5
}<|MERGE_RESOLUTION|>--- conflicted
+++ resolved
@@ -2,18 +2,12 @@
   "cells": [
     {
       "cell_type": "markdown",
-<<<<<<< HEAD
       "id": "9mIA1BTRrphs",
-=======
+      "metadata": {
+        "id": "9mIA1BTRrphs"
+      },
       "source": [
         "# <img src=\"https://lh3.googleusercontent.com/mUTbNK32c_DTSNrhqETT5aQJYFKok2HB1G2nk2MZHvG5bSs0v_lmDm_ArW7rgd6SDGHXo0Ak2uFFU96X6Xd0GQ=w160-h128\" width=\"45\" valign=\"top\" alt=\"BigQuery\"> Welcome to Rideshare AI Lakehouse powered by BigQuery Studio\n"
-      ],
->>>>>>> 3b038706
-      "metadata": {
-        "id": "9mIA1BTRrphs"
-      },
-      "source": [
-        "# <img src=\"https://lh3.googleusercontent.com/mUTbNK32c_DTSNrhqETT5aQJYFKok2HB1G2nk2MZHvG5bSs0v_lmDm_ArW7rgd6SDGHXo0Ak2uFFU96X6Xd0GQ=w160-h128\" width=\"45\" valign=\"top\" alt=\"BigQuery\"> Welcome to Rideshare AI Lakehouse powered by BigQuery\n"
       ]
     },
     {
@@ -98,18 +92,12 @@
     },
     {
       "cell_type": "markdown",
-<<<<<<< HEAD
       "id": "WPtkAs20tXpx",
-=======
+      "metadata": {
+        "id": "WPtkAs20tXpx"
+      },
       "source": [
         "## **Step 02: Customer Review Speech to Text**"
-      ],
->>>>>>> 3b038706
-      "metadata": {
-        "id": "WPtkAs20tXpx"
-      },
-      "source": [
-        "## **Step 02: Customer Review**"
       ]
     },
     {
@@ -129,7 +117,6 @@
         "id": "sTMN0fYGtzvj"
       },
       "source": [
-        "\n",
         "The first thing we need to do at scale is to process our audio files. These can be processed through object tables which will monitor a storage account for new customer reviews. Upon detecting a review, BigQuery can ask Vertex AI Speech to Text (STT) for the extracted text.\n",
         "\n",
         "For each audio file containing the review we run it through the STT service to extract the text.\n",
@@ -137,42 +124,43 @@
         "* First we create an Object Table pointing to the GCS bucket holding the audio files.\n",
         "* We deploy a Cloud Function that extracts the Text using Vertex AI Speech to Text.\n",
         "* We create a BigQuery external function pointing the cloud function.\n",
-        "* Call the BigQuery external function to extract audio text from audio at scale.\n"
-      ]
-    },
-    {
-<<<<<<< HEAD
-      "cell_type": "code",
-      "execution_count": null,
-      "id": "-8PZ1L7wtsJD",
-      "metadata": {
-        "id": "-8PZ1L7wtsJD"
-      },
-      "outputs": [],
-      "source": [
-        "%%bigquery\n",
-        "SELECT * FROM `${project_id}.${bigquery_rideshare_llm_raw_dataset}.biglake_rideshare_audios`"
-      ]
-    },
-    {
-      "cell_type": "code",
-      "execution_count": null,
-      "id": "b6293592",
-      "metadata": {},
-      "outputs": [],
-      "source": [
-        "%%bigquery\n",
-        "SELECT\n",
-        "    INITCAP(${bigquery_rideshare_llm_raw_dataset}.ext_udf_ai_extract_text(signed_url)) AS customer_review_text,\n",
-        "    REGEXP_EXTRACT(uri, r'text_synth_(\\d+)\\.mp3') as trip_id\n",
-        "FROM\n",
-        "   EXTERNAL_OBJECT_TRANSFORM(TABLE ${bigquery_rideshare_llm_raw_dataset}.biglake_rideshare_audios, ['SIGNED_URL']) where size != 0\n",
-        "LIMIT 10"
-      ]
-    },
-    {
-=======
->>>>>>> 3b038706
+        "* Call the BigQuery external function to extract audio text from audio at scale."
+      ]
+    },
+    {
+      "cell_type": "code",
+      "execution_count": null,
+      "id": "yhg2ATbuGRjC",
+      "metadata": {
+        "id": "yhg2ATbuGRjC"
+      },
+      "outputs": [],
+      "source": [
+        "%%bigquery\n",
+        "\n",
+        "SELECT *\n",
+        "  FROM `${project_id}.${bigquery_rideshare_llm_raw_dataset}.biglake_rideshare_audios;"
+      ]
+    },
+    {
+      "cell_type": "code",
+      "execution_count": null,
+      "id": "AVrrmWUaHTuj",
+      "metadata": {
+        "id": "AVrrmWUaHTuj"
+      },
+      "outputs": [],
+      "source": [
+        "%%bigquery\n",
+        "\n",
+        "SELECT INITCAP(${bigquery_rideshare_llm_raw_dataset}.ext_udf_ai_extract_text(signed_url)) AS customer_review_text,\n",
+        "       REGEXP_EXTRACT(uri, r'text_synth_(\\\\d+)\\\\.mp3') as trip_id\n",
+        "  FROM EXTERNAL_OBJECT_TRANSFORM(TABLE ${bigquery_rideshare_llm_raw_dataset}.biglake_rideshare_audios, ['SIGNED_URL'])\n",
+        " WHERE size != 0\n",
+        " LIMIT 10;"
+      ]
+    },
+    {
       "cell_type": "markdown",
       "id": "Z32uOzrquJml",
       "metadata": {
@@ -202,19 +190,10 @@
         "For each customer review we run it through the LLM.\n",
         "1. First we construct a prompt and save this in a field in our table.\n",
         "2. Ask the LLM to score these in bulk.\n",
-<<<<<<< HEAD
-        "3. We then extract the scored text from the JSON result."
-      ]
-=======
         "3. We then extract the scored text from the JSON result.\n",
         "\n",
         "*The complete code is in notebook: rideshare_llm_step_01_customer_sentiment_analysis*"
-      ],
-      "metadata": {
-        "id": "CIAVjNIauMzN"
-      },
-      "id": "CIAVjNIauMzN"
->>>>>>> 3b038706
+      ]
     },
     {
       "cell_type": "markdown",
@@ -236,6 +215,7 @@
       "outputs": [],
       "source": [
         "%%bigquery\n",
+        "\n",
         "-- Select a Positive Review from the Enriched Zone\n",
         "-- For each review we created a LLM prompt (llm_sentiment_prompt)\n",
         "  /* Sample Prompt:\n",
@@ -251,7 +231,7 @@
         "       customer_review.customer_review_text,\n",
         "       customer_review.llm_sentiment_prompt\n",
         "  FROM `${project_id}.${bigquery_rideshare_llm_enriched_dataset}.customer_review` AS customer_review\n",
-        "  INNER JOIN `${project_id}.${bigquery_rideshare_llm_enriched_dataset}.customer` AS customer\n",
+        "       INNER JOIN `${project_id}.${bigquery_rideshare_llm_enriched_dataset}.customer` AS customer\n",
         "               ON customer_review.customer_id = customer.customer_id\n",
         "       INNER JOIN `${project_id}.${bigquery_rideshare_llm_enriched_dataset}.driver` AS driver\n",
         "               ON customer_review.driver_id = driver.driver_id\n",
@@ -286,9 +266,9 @@
         "SELECT JSON_VALUE(ml_generate_text_result, '$.predictions[0].content') AS result,\n",
         "       prompt,\n",
         "       ml_generate_text_result\n",
-        "  FROM ML.GENERATE_TEXT(MODEL `${project_id}.${bigquery_rideshare_llm_curated_dataset}.cloud_ai_llm_v1`,\n",
+        "  FROM ML.GENERATE_TEXT(MODEL`${project_id}.${bigquery_rideshare_llm_curated_dataset}.cloud_ai_llm_v1`,\n",
         "      (SELECT customer_review.llm_sentiment_prompt AS prompt\n",
-        "          FROM `${project_id}.${bigquery_rideshare_llm_enriched_dataset}.customer_review` AS customer_review\n",
+        "         FROM `${project_id}.${bigquery_rideshare_llm_enriched_dataset}.customer_review` AS customer_review\n",
         "              INNER JOIN `${project_id}.${bigquery_rideshare_llm_enriched_dataset}.customer` AS customer\n",
         "                      ON customer_review.customer_id = customer.customer_id\n",
         "              INNER JOIN `${project_id}.${bigquery_rideshare_llm_enriched_dataset}.driver` AS driver\n",
@@ -357,19 +337,10 @@
       "source": [
         "- We want to use our customer reviews to understand our customer preferences.  - At the same time we can use this information to understand what our drivers are doing.  \n",
         "- For instance if customers consistently complain about a driver's car being too cold, we can extract that the driver keeps their car cold.  \n",
-<<<<<<< HEAD
-        "- If the same customer mentions that they are typically cold we can extract that the customer likes a warmer car."
-      ]
-=======
         "- If the same customer mentions that they are typically cold we can extract that the customer likes a warmer car.\n",
         "\n",
         "*The complete code is in notebook: rideshare_llm_step_02_driver_themes and rideshare_llm_step_03_customer_themes*"
-      ],
-      "metadata": {
-        "id": "xfP_7XWi1XV-"
-      },
-      "id": "xfP_7XWi1XV-"
->>>>>>> 3b038706
+      ]
     },
     {
       "cell_type": "markdown",
@@ -402,19 +373,10 @@
         "    - conversation with customer\n",
         "    - music playing\n",
         "    - distracted driver\n",
-<<<<<<< HEAD
-        "    - target pay"
-      ]
-=======
         "    - target pay\n",
         "\n",
         "*The complete code is in notebook: rideshare_llm_step_02_driver_themes*    "
-      ],
-      "metadata": {
-        "id": "JBARFNJYBIiV"
-      },
-      "id": "JBARFNJYBIiV"
->>>>>>> 3b038706
+      ]
     },
     {
       "cell_type": "code",
@@ -426,13 +388,14 @@
       "outputs": [],
       "source": [
         "%%bigquery\n",
+        "\n",
         "-- View the customer review\n",
         "\n",
         "SELECT customer.customer_name,\n",
         "       driver.driver_name,\n",
         "       customer_review.customer_review_text,\n",
         "  FROM `${project_id}.${bigquery_rideshare_llm_enriched_dataset}.customer_review` AS customer_review\n",
-        "      INNER JOIN `${project_id}.${bigquery_rideshare_llm_enriched_dataset}.customer` AS customer\n",
+        "       INNER JOIN `${project_id}.${bigquery_rideshare_llm_enriched_dataset}.customer` AS customer\n",
         "               ON customer_review.customer_id = customer.customer_id\n",
         "       INNER JOIN `${project_id}.${bigquery_rideshare_llm_enriched_dataset}.driver` AS driver\n",
         "               ON customer_review.driver_id = driver.driver_id\n",
@@ -453,7 +416,7 @@
         "SELECT JSON_VALUE(ml_generate_text_result, '$.predictions[0].content') AS result,\n",
         "       prompt,\n",
         "       ml_generate_text_result\n",
-        "  FROM ML.GENERATE_TEXT(MODEL `${project_id}.${bigquery_rideshare_llm_curated_dataset}.cloud_ai_llm_v1`,\n",
+        "  FROM ML.GENERATE_TEXT(MODEL`${project_id}.${bigquery_rideshare_llm_curated_dataset}.cloud_ai_llm_v1`,\n",
         "       (SELECT CONCAT(\n",
         "\"\"\"\n",
         "Classify the text as one of the following categories:\n",
@@ -475,7 +438,7 @@
         "\n",
         "Text:\n",
         "\"\"\", customer_review_text) AS prompt\n",
-        "           FROM `${project_id}.${bigquery_rideshare_llm_enriched_dataset}.customer_review`\n",
+        "          FROM `${project_id}.${bigquery_rideshare_llm_enriched_dataset}.customer_review`\n",
         "         WHERE trip_id = 15369855),\n",
         "STRUCT(\n",
         "  1  AS temperature,\n",
@@ -510,19 +473,10 @@
         "    - vechile temperature\n",
         "    - conversation\n",
         "    - music playing\n",
-<<<<<<< HEAD
-        "    - distracted driver\n"
-      ]
-=======
         "    - distracted driver\n",
         "\n",
         "*The complete code is in notebook: rideshare_llm_step_03_customer_themes*\n"
-      ],
-      "metadata": {
-        "id": "06c1gEAm_o87"
-      },
-      "id": "06c1gEAm_o87"
->>>>>>> 3b038706
+      ]
     },
     {
       "cell_type": "code",
@@ -534,12 +488,13 @@
       "outputs": [],
       "source": [
         "%%bigquery\n",
+        "\n",
         "-- Same review as the driver, but now from the customers standpoint of view\n",
         "\n",
         "SELECT JSON_VALUE(ml_generate_text_result, '$.predictions[0].content') AS result,\n",
         "       prompt,\n",
         "       ml_generate_text_result\n",
-        "  FROM ML.GENERATE_TEXT(MODEL `${project_id}.${bigquery_rideshare_llm_curated_dataset}.cloud_ai_llm_v1`,\n",
+        "  FROM ML.GENERATE_TEXT(MODEL`${project_id}.${bigquery_rideshare_llm_curated_dataset}.cloud_ai_llm_v1`,\n",
         "       (SELECT CONCAT(\n",
         "\"\"\"\n",
         "Classify the customer review as one of the following categories:\n",
@@ -602,19 +557,10 @@
         "  - We might have 50 \"likes music off\"\n",
         "- For each category (music) determine the prevailing preference\n",
         "  - Since we have 50 \"likes music off\" we will use that as our \"winner\"\n",
-<<<<<<< HEAD
-        "- Write a summary using the LLM to process this data so we can review in just a few sentences."
-      ]
-=======
         "- Write a summary using the LLM to process this data so we can review in just a few sentences.\n",
         "\n",
         "*The complete code is in notebook: rideshare_llm_step_04_driver_summary and rideshare_llm_step_05_customer_summary*"
-      ],
-      "metadata": {
-        "id": "qbSsJzHIDFfT"
-      },
-      "id": "qbSsJzHIDFfT"
->>>>>>> 3b038706
+      ]
     },
     {
       "cell_type": "markdown",
@@ -628,20 +574,14 @@
     },
     {
       "cell_type": "markdown",
-<<<<<<< HEAD
       "id": "dgapHJDlIpxt",
-=======
+      "metadata": {
+        "id": "dgapHJDlIpxt"
+      },
       "source": [
         "Process the themes for each driver by passing their attibutes to the LLM.\n",
         "\n",
         "*The complete code is in notebook: rideshare_llm_step_04_driver_summary*"
-      ],
->>>>>>> 3b038706
-      "metadata": {
-        "id": "dgapHJDlIpxt"
-      },
-      "source": [
-        "Process the themes for each driver by passing their attibutes to the LLM."
       ]
     },
     {
@@ -654,6 +594,7 @@
       "outputs": [],
       "source": [
         "%%bigquery\n",
+        "\n",
         "-- After we have determined the prevailing attribute for our Driver, combine them so we can create a LLM Prompt\n",
         "\n",
         "SELECT driver_id,\n",
@@ -676,7 +617,7 @@
         "            WHEN TRIM(extracted_driver_attribute) = 'safe driver'                  THEN 'Attribute: the driver is a safe driver\\n'\n",
         "            ELSE ''\n",
         "       END,'') AS driver_attribute_agg\n",
-        "   FROM `${project_id}.${bigquery_rideshare_llm_enriched_dataset}.driver_attribute`\n",
+        "  FROM `${project_id}.${bigquery_rideshare_llm_enriched_dataset}.driver_attribute`\n",
         "GROUP BY driver_id\n",
         "LIMIT 5;"
       ]
@@ -701,10 +642,11 @@
       "outputs": [],
       "source": [
         "%%bigquery\n",
+        "\n",
         "-- We will take the concatenated list of attributes and run them through our LLM to create a Driver Theme/Attibute Summary\n",
         "\n",
         "SELECT JSON_VALUE(ml_generate_text_result, '$.predictions[0].content') AS result,\n",
-        "  FROM ML.GENERATE_TEXT(MODEL `${project_id}.${bigquery_rideshare_llm_curated_dataset}.cloud_ai_llm_v1`,\n",
+        "  FROM ML.GENERATE_TEXT(MODEL`${project_id}.${bigquery_rideshare_llm_curated_dataset}.cloud_ai_llm_v1`,\n",
         "       (SELECT\n",
         "\"\"\"\n",
         "Write a 20 to 500 word summary for the following attributes.\n",
@@ -755,20 +697,14 @@
     },
     {
       "cell_type": "markdown",
-<<<<<<< HEAD
       "id": "UCA2FrhpI4q1",
-=======
+      "metadata": {
+        "id": "UCA2FrhpI4q1"
+      },
       "source": [
         "Process the themes for each customer by passing their attibutes to the LLM.\n",
         "\n",
         "*The complete code is in notebook: rideshare_llm_step_05_customer_summary*"
-      ],
->>>>>>> 3b038706
-      "metadata": {
-        "id": "UCA2FrhpI4q1"
-      },
-      "source": [
-        "Process the themes for each customer by passing their attibutes to the LLM."
       ]
     },
     {
@@ -781,6 +717,7 @@
       "outputs": [],
       "source": [
         "%%bigquery\n",
+        "\n",
         "-- View our aggregated customer preferences\n",
         "\n",
         "SELECT customer_id,\n",
@@ -815,7 +752,7 @@
         "-- Customer Id: 3760\n",
         "\n",
         "SELECT JSON_VALUE(ml_generate_text_result, '$.predictions[0].content') AS result,\n",
-        " FROM ML.GENERATE_TEXT(MODEL `${project_id}.${bigquery_rideshare_llm_curated_dataset}.cloud_ai_llm_v1`,\n",
+        "  FROM ML.GENERATE_TEXT(MODEL`${project_id}.${bigquery_rideshare_llm_curated_dataset}.cloud_ai_llm_v1`,\n",
         "       (SELECT\n",
         "\"\"\"\n",
         "Write a 50 to 600 word summary for the following customer preferences.\n",
@@ -880,19 +817,10 @@
       "source": [
         "For each Driver summarize all the customer reviews for that driver.\n",
         "\n",
-<<<<<<< HEAD
-        "For each Customer summarize all their reviews for their various drivers."
-      ]
-=======
         "For each Customer summarize all their reviews for their various drivers.\n",
         "\n",
         "*The complete code is in notebook: rideshare_llm_step_04_driver_summary and rideshare_llm_step_05_customer_summary*"
-      ],
-      "metadata": {
-        "id": "4y33SqPYPUzP"
-      },
-      "id": "4y33SqPYPUzP"
->>>>>>> 3b038706
+      ]
     },
     {
       "cell_type": "markdown",
@@ -914,6 +842,7 @@
       "outputs": [],
       "source": [
         "%%bigquery\n",
+        "\n",
         "SELECT CONCAT('Write a 100 to 600 word summary for the following customer reviews.\\n',\n",
         "              '1. Write the summary in present tense.\\n',\n",
         "              '2. Write the summary from the customers prespective.\\n',\n",
@@ -931,8 +860,8 @@
         "                               trip.pickup_time,\n",
         "                               customer_review.customer_review_text,\n",
         "                               ROW_NUMBER() OVER (PARTITION BY trip.driver_id ORDER BY trip.pickup_time) AS row_nbr\n",
-        "                           FROM `${project_id}.${bigquery_rideshare_llm_enriched_dataset}.customer_review` AS customer_review\n",
-        "                              INNER JOIN `${project_id}.${bigquery_rideshare_llm_enriched_dataset}.trip`AS trip\n",
+        "                          FROM `${project_id}.${bigquery_rideshare_llm_enriched_dataset}.customer_review` AS customer_review\n",
+        "                               INNER JOIN `${project_id}.${bigquery_rideshare_llm_enriched_dataset}.trip` AS trip\n",
         "                                       ON customer_review.trip_id = trip.trip_id\n",
         "                                      AND customer_review.driver_id = 23 -- Change this for demoing different drivers\n",
         "                       ) AS reviews\n",
@@ -941,7 +870,7 @@
         "        GROUP BY driver_id\n",
         "\n",
         "        ) AS top_reviews\n",
-        "      INNER JOIN `${project_id}.${bigquery_rideshare_llm_enriched_dataset}.driver` AS driver\n",
+        "        INNER JOIN `${project_id}.${bigquery_rideshare_llm_enriched_dataset}.driver` AS driver\n",
         "                ON driver.driver_id = top_reviews.driver_id;"
       ]
     },
@@ -955,10 +884,11 @@
       "outputs": [],
       "source": [
         "%%bigquery\n",
+        "\n",
         "-- Driver\n",
         "\n",
         "SELECT JSON_VALUE(ml_generate_text_result, '$.predictions[0].content') AS result,\n",
-        "  FROM ML.GENERATE_TEXT(MODEL `${project_id}.${bigquery_rideshare_llm_curated_dataset}.cloud_ai_llm_v1`,\n",
+        "  FROM ML.GENERATE_TEXT(MODEL`${project_id}.${bigquery_rideshare_llm_curated_dataset}.cloud_ai_llm_v1`,\n",
         "       (\n",
         "        SELECT CONCAT('Write a 100 to 600 word summary for the following customer reviews.\\n',\n",
         "                      '1. Write the summary in present tense.\\n',\n",
@@ -986,7 +916,7 @@
         "                       ) AS customer_review\n",
         "                GROUP BY driver_id\n",
         "                ) AS top_reviews\n",
-        "                 INNER JOIN `${project_id}.${bigquery_rideshare_llm_enriched_dataset}.driver` AS driver\n",
+        "                INNER JOIN `${project_id}.${bigquery_rideshare_llm_enriched_dataset}.driver` AS driver\n",
         "                        ON driver.driver_id = top_reviews.driver_id),\n",
         "STRUCT(\n",
         "  -- Set the parameters for a more creative/random responses\n",
@@ -1018,6 +948,7 @@
       "outputs": [],
       "source": [
         "%%bigquery\n",
+        "\n",
         "SELECT CONCAT('Write a 100 to 600 word summary for the following customer reviews.\\n',\n",
         "              '1. The reviews are written by ', customer.customer_name, '.\\n',\n",
         "              '2. Write the summary in present tense.\\n',\n",
@@ -1046,10 +977,11 @@
       "outputs": [],
       "source": [
         "%%bigquery\n",
+        "\n",
         "-- Customer\n",
         "\n",
         "SELECT JSON_VALUE(ml_generate_text_result, '$.predictions[0].content') AS result,\n",
-        "  FROM ML.GENERATE_TEXT(MODEL `${project_id}.${bigquery_rideshare_llm_curated_dataset}.cloud_ai_llm_v1`,\n",
+        "  FROM ML.GENERATE_TEXT(MODEL`${project_id}.${bigquery_rideshare_llm_curated_dataset}.cloud_ai_llm_v1`,\n",
         "       (SELECT CONCAT('Write a 100 to 600 word summary for the following customer reviews.\\n',\n",
         "                      '1. The reviews are written by ', customer.customer_name, '.\\n',\n",
         "                      '2. Write the summary in present tense.\\n',\n",
@@ -1106,19 +1038,10 @@
         "Using a our trip data, it was summed, averaged and analyized to find some common patterns of drivers.  The data is then passed to the LLM to create a summary.\n",
         "\n",
         "To see how the quanitative data was created please see the stored procedure\n",
-<<<<<<< HEAD
-        "- data-analytics-demo-u0i2dr3u3j.rideshare_llm_enriched.sp_step_01_quantitative_analysis"
-      ]
-=======
-        "- data-analytics-demo-u0i2dr3u3j.rideshare_llm_enriched.sp_step_01_quantitative_analysis\n",
+        "- ${project_id}.${bigquery_rideshare_llm_enriched_dataset}.sp_step_01_quantitative_analysis\n",
         "\n",
         "*The complete code is in notebook: rideshare_llm_step_06_driver_quantitative_analysis and rideshare_llm_step_07_customer_quantitative_analysis*"
-      ],
-      "metadata": {
-        "id": "jbPArD7HT6pP"
-      },
-      "id": "jbPArD7HT6pP"
->>>>>>> 3b038706
+      ]
     },
     {
       "cell_type": "markdown",
@@ -1155,8 +1078,9 @@
       "outputs": [],
       "source": [
         "%%bigquery\n",
+        "\n",
         "SELECT JSON_VALUE(ml_generate_text_result, '$.predictions[0].content') AS result,\n",
-        "  FROM ML.GENERATE_TEXT(MODEL `${project_id}.${bigquery_rideshare_llm_curated_dataset}.cloud_ai_llm_v1`,\n",
+        "  FROM ML.GENERATE_TEXT(MODEL`${project_id}.${bigquery_rideshare_llm_curated_dataset}.cloud_ai_llm_v1`,\n",
         "       (SELECT\n",
         "\"\"\"\n",
         "Write a 3 to 8 sentence summary of the following attributes of a driver in third person gender neutral form:\n",
@@ -1214,7 +1138,7 @@
         "%%bigquery\n",
         "\n",
         "SELECT JSON_VALUE(ml_generate_text_result, '$.predictions[0].content') AS result,\n",
-        "  FROM ML.GENERATE_TEXT(MODEL `${project_id}.${bigquery_rideshare_llm_curated_dataset}.cloud_ai_llm_v1`,\n",
+        "  FROM ML.GENERATE_TEXT(MODEL`${project_id}.${bigquery_rideshare_llm_curated_dataset}.cloud_ai_llm_v1`,\n",
         "       (SELECT\n",
         "\"\"\"\n",
         "Write a 2 to 3 sentence summary of the following attributes of a customer who uses a rideshare services.\n",
@@ -1230,82 +1154,60 @@
         "  25   AS top_k\n",
         "  ));"
       ]
-    }
-  ],
-  "metadata": {
-    "colab": {
-      "private_outputs": true,
-      "provenance": []
-    },
-    "kernelspec": {
-      "display_name": "Python 3 (ipykernel)",
-      "language": "python",
-      "name": "python3"
-    },
-    "language_info": {
-      "codemirror_mode": {
-        "name": "ipython",
-        "version": 3
-      },
-<<<<<<< HEAD
-      "file_extension": ".py",
-      "mimetype": "text/x-python",
-      "name": "python",
-      "nbconvert_exporter": "python",
-      "pygments_lexer": "ipython3",
-      "version": "3.10.4"
-=======
-      "id": "HWbs3wpGWgJR",
-      "execution_count": null,
-      "outputs": []
-    },
-    {
-      "cell_type": "markdown",
+    },
+    {
+      "cell_type": "markdown",
+      "id": "xbEe-y9ccy27",
+      "metadata": {
+        "id": "xbEe-y9ccy27"
+      },
       "source": [
         "## **Step 08: Using LLMs to correct LLMs**"
-      ],
-      "metadata": {
-        "id": "xbEe-y9ccy27"
-      },
-      "id": "xbEe-y9ccy27"
-    },
-    {
-      "cell_type": "markdown",
+      ]
+    },
+    {
+      "cell_type": "markdown",
+      "id": "HX_cmEdUc_AD",
+      "metadata": {
+        "id": "HX_cmEdUc_AD"
+      },
       "source": [
         "### Summary"
-      ],
-      "metadata": {
-        "id": "HX_cmEdUc_AD"
-      },
-      "id": "HX_cmEdUc_AD"
-    },
-    {
-      "cell_type": "markdown",
+      ]
+    },
+    {
+      "cell_type": "markdown",
+      "id": "w2fJZy4cdBfV",
+      "metadata": {
+        "id": "w2fJZy4cdBfV"
+      },
       "source": [
         "During the demo sometime the LLM output incomplete text and had grammatical errors.  You can use the LLM to correct this."
-      ],
-      "metadata": {
-        "id": "w2fJZy4cdBfV"
-      },
-      "id": "w2fJZy4cdBfV"
-    },
-    {
-      "cell_type": "markdown",
+      ]
+    },
+    {
+      "cell_type": "markdown",
+      "id": "Ip5iw7JadMp0",
+      "metadata": {
+        "id": "Ip5iw7JadMp0"
+      },
       "source": [
         "### Code"
-      ],
-      "metadata": {
-        "id": "Ip5iw7JadMp0"
-      },
-      "id": "Ip5iw7JadMp0"
-    },
-    {
-      "cell_type": "code",
+      ]
+    },
+    {
+      "cell_type": "code",
+      "execution_count": null,
+      "id": "Qnp3nFurdO0S",
+      "metadata": {
+        "id": "Qnp3nFurdO0S"
+      },
+      "outputs": [],
       "source": [
         "%%bigquery\n",
         "\n",
         "SELECT JSON_VALUE(ml_generate_text_result, '$.predictions[0].content') AS result,\n",
-        "  FROM ML.GENERATE_TEXT(MODEL`data-analytics-demo-u0i2dr3u3j.rideshare_llm_curated.cloud_ai_llm_v1`,\n",
+        "  FROM ML.GENERATE_TEXT(MODEL`${project_id}.${bigquery_rideshare_llm_curated_dataset}.cloud_ai_llm_v1`,\n",
         "       (SELECT\n",
         "\"\"\"\n",
         "For the following text only make the following changes:\n",
@@ -1323,14 +1225,30 @@
         "  1  AS top_p,\n",
         "  25   AS top_k\n",
         "  ));"
-      ],
-      "metadata": {
-        "id": "Qnp3nFurdO0S"
-      },
-      "id": "Qnp3nFurdO0S",
-      "execution_count": null,
-      "outputs": []
->>>>>>> 3b038706
+      ]
+    }
+  ],
+  "metadata": {
+    "colab": {
+      "private_outputs": true,
+      "provenance": []
+    },
+    "kernelspec": {
+      "display_name": "Python 3 (ipykernel)",
+      "language": "python",
+      "name": "python3"
+    },
+    "language_info": {
+      "codemirror_mode": {
+        "name": "ipython",
+        "version": 3
+      },
+      "file_extension": ".py",
+      "mimetype": "text/x-python",
+      "name": "python",
+      "nbconvert_exporter": "python",
+      "pygments_lexer": "ipython3",
+      "version": "3.10.4"
     }
   },
   "nbformat": 4,
