--- conflicted
+++ resolved
@@ -214,16 +214,11 @@
     {
       "cell_type": "code",
       "execution_count": null,
-<<<<<<< HEAD
       "id": "81cbd343",
-=======
-      "id": "debbf736",
->>>>>>> 7a865555
       "metadata": {},
       "outputs": [],
       "source": [
         "%%bigquery --params $params\n",
-<<<<<<< HEAD
         "BEGIN\n",
         "CREATE TEMP TABLE customer_reviews_transcript  AS (SELECT ${bigquery_rideshare_llm_raw_dataset}.ext_udf_ai_extract_text(signed_url) AS customer_review_text,\n",
         "       REGEXP_EXTRACT(uri,  r'text_synth_(\\d+)\\.mp3') as trip_id\n",
@@ -240,12 +235,6 @@
         "  1  AS top_k\n",
         "  ));\n",
         " END;"
-=======
-        "WITH customer_reviews_transript AS (SELECT INITCAP(rideshare_llm_raw.ext_udf_ai_extract_text(signed_url)) AS customer_review_text,\n",
-        "       REGEXP_EXTRACT(uri,  r'text_synth_(\\d+)\\.mp3') as trip_id\n",
-        "  FROM EXTERNAL_OBJECT_TRANSFORM(TABLE ${bigquery_rideshare_llm_raw_dataset}.biglake_rideshare_audios, ['SIGNED_URL']))\n",
-        " SELECT * FROM customer_reviews_transript WHERE trip_id = @trip_id;"
->>>>>>> 7a865555
       ]
     },
     {
