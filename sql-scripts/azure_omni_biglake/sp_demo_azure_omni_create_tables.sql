/*##################################################################################
# Copyright 2022 Google LLC
#
# Licensed under the Apache License, Version 2.0 (the "License");
# you may not use this file except in compliance with the License.
# You may obtain a copy of the License at
# 
#     https://www.apache.org/licenses/LICENSE-2.0
# 
# Unless required by applicable law or agreed to in writing, software
# distributed under the License is distributed on an "AS IS" BASIS,
# WITHOUT WARRANTIES OR CONDITIONS OF ANY KIND, either express or implied.
# See the License for the specific language governing permissions and
# limitations under the License.
###################################################################################*/

/*
Author: Adam Paternostro 

Use Cases:
    - Create tables located in a different cloud

Description: 
    - Create table for BQ OMNI with taxi data for different file formats and hive partitioning
    - There is a bucket named "sample-shared-data" in this project which you can view
      - The bucket shows the layout of the files on AWS and Azure (Azure has a blob container named "datalake")
      - So even though you do not have access to the data, the files are in this project so you can see the hive partitioning

Show:
    - Just like regular BQ external tables

References:
    - https://cloud.google.com/bigquery/docs/omni-aws-create-external-table

Clean up / Reset script:
    DROP EXTERNAL TABLE IF EXISTS `${project_id}.${azure_omni_biglake_dataset_name}.taxi_azure_yellow_trips_parquet`;
    DROP EXTERNAL TABLE IF EXISTS `${project_id}.${azure_omni_biglake_dataset_name}.taxi_azure_yellow_trips_parquet_cls`;
    DROP EXTERNAL TABLE IF EXISTS `${project_id}.${azure_omni_biglake_dataset_name}.taxi_azure_yellow_trips_parquet_rls`;
    DROP EXTERNAL TABLE IF EXISTS `${project_id}.${azure_omni_biglake_dataset_name}.taxi_azure_yellow_trips_csv`;
    DROP EXTERNAL TABLE IF EXISTS `${project_id}.${azure_omni_biglake_dataset_name}.taxi_azure_yellow_trips_csv_rls`;
    DROP EXTERNAL TABLE IF EXISTS `${project_id}.${azure_omni_biglake_dataset_name}.taxi_azure_yellow_trips_csv_cls`;
    DROP EXTERNAL TABLE IF EXISTS `${project_id}.${azure_omni_biglake_dataset_name}.taxi_azure_yellow_trips_json`;
    DROP EXTERNAL TABLE IF EXISTS `${project_id}.${azure_omni_biglake_dataset_name}.taxi_azure_yellow_trips_json_rls`;
    DROP EXTERNAL TABLE IF EXISTS `${project_id}.${azure_omni_biglake_dataset_name}.taxi_azure_yellow_trips_json_cls`;
    DROP EXTERNAL TABLE IF EXISTS `${project_id}.${azure_omni_biglake_dataset_name}.taxi_azure_vendor`;
    DROP EXTERNAL TABLE IF EXISTS `${project_id}.${azure_omni_biglake_dataset_name}.taxi_azure_rate_code`;
    DROP EXTERNAL TABLE IF EXISTS `${project_id}.${azure_omni_biglake_dataset_name}.taxi_azure_payment_type`;
    DROP EXTERNAL TABLE IF EXISTS `${project_id}.${azure_omni_biglake_dataset_name}.taxi_azure_trip_type`;
<<<<<<< HEAD
=======
*/
>>>>>>> befac1b7

-- NOTE: You do not have access to run this command (the table is already created)
--       If you want to run this use the dataset "ce_playground_azure"
CREATE OR REPLACE EXTERNAL TABLE `${project_id}.${azure_omni_biglake_dataset_name}.taxi_azure_yellow_trips_parquet`
WITH PARTITION COLUMNS (
    year  INTEGER, -- column order must match the external path
    month INTEGER
)
WITH CONNECTION `${azure_omni_biglake_connection}`
OPTIONS (
    format = "PARQUET",
    hive_partition_uri_prefix = "azure://${azure_omni_biglake_adls_name}.blob.core.windows.net/datalake/taxi-data/yellow/trips_table/parquet/",
    uris = ['azure://${azure_omni_biglake_adls_name}.blob.core.windows.net/datalake/taxi-data/yellow/trips_table/parquet/*.parquet']
);

-- NOTE: You do not have access to run this command (the table is already created)
--       If you want to run this use the dataset "ce_playground_azure"
CREATE OR REPLACE EXTERNAL TABLE `${project_id}.${azure_omni_biglake_dataset_name}.taxi_azure_yellow_trips_parquet_cls`
WITH PARTITION COLUMNS 
/* Use auto detect for now
(
    year  INTEGER, -- column order must match the external path
    month INTEGER
)
*/
WITH CONNECTION `${azure_omni_biglake_connection}`
OPTIONS (
    format = "PARQUET",
    hive_partition_uri_prefix = "azure://${azure_omni_biglake_adls_name}.blob.core.windows.net/datalake/taxi-data/yellow/trips_table/parquet/",
    uris = ['azure://${azure_omni_biglake_adls_name}.blob.core.windows.net/datalake/taxi-data/yellow/trips_table/parquet/*.parquet']
);


-- NOTE: You do not have access to run this command (the table is already created)
--       If you want to run this use the dataset "ce_playground_azure"
CREATE OR REPLACE EXTERNAL TABLE `${project_id}.${azure_omni_biglake_dataset_name}.taxi_azure_yellow_trips_parquet_rls`
WITH PARTITION COLUMNS (
    year  INTEGER, -- column order must match the external path
    month INTEGER
)
WITH CONNECTION `${azure_omni_biglake_connection}`
OPTIONS (
    format = "PARQUET",
    hive_partition_uri_prefix = "azure://${azure_omni_biglake_adls_name}.blob.core.windows.net/datalake/taxi-data/yellow/trips_table/parquet/",
    uris = ['azure://${azure_omni_biglake_adls_name}.blob.core.windows.net/datalake/taxi-data/yellow/trips_table/parquet/*.parquet']
);



CREATE OR REPLACE EXTERNAL TABLE `${project_id}.${azure_omni_biglake_dataset_name}.taxi_azure_yellow_trips_csv`
(
    Vendor_Id	            INTEGER,
    Pickup_DateTime	        TIMESTAMP,
    Dropoff_DateTime	    TIMESTAMP,
    Passenger_Count	        INTEGER,
    Trip_Distance	        NUMERIC,
    Rate_Code_Id	        INTEGER,	
    Store_And_Forward	    STRING,
    PULocationID	        INTEGER,	
    DOLocationID	        INTEGER,
    Payment_Type_Id	        INTEGER,
    Fare_Amount	            NUMERIC,
    Surcharge	            NUMERIC,
    MTA_Tax	                NUMERIC,
    Tip_Amount	            NUMERIC,
    Tolls_Amount	        NUMERIC,
    Improvement_Surcharge	NUMERIC,
    Total_Amount	        NUMERIC,
    Congestion_Surcharge	NUMERIC
)
WITH PARTITION COLUMNS 
(
    -- column order must match the external path
    year INTEGER, 
    month INTEGER
)
WITH CONNECTION `${azure_omni_biglake_connection}`
OPTIONS (
    format = "CSV",
    field_delimiter = ',',
    skip_leading_rows = 1,
    hive_partition_uri_prefix = "azure://${azure_omni_biglake_adls_name}.blob.core.windows.net/datalake/taxi-data/yellow/trips_table/csv/",
    uris = ['azure://${azure_omni_biglake_adls_name}.blob.core.windows.net/datalake/taxi-data/yellow/trips_table/csv/*.csv']
);


-- NOTE: You do not have access to run this command (the table is already created)
--       If you want to run this use the dataset "ce_playground_azure"
CREATE OR REPLACE EXTERNAL TABLE `${project_id}.${azure_omni_biglake_dataset_name}.taxi_azure_yellow_trips_csv_rls`
(
    Vendor_Id	            INTEGER,
    Pickup_DateTime	        TIMESTAMP,
    Dropoff_DateTime	    TIMESTAMP,
    Passenger_Count	        INTEGER,
    Trip_Distance	        NUMERIC,
    Rate_Code_Id	        INTEGER,	
    Store_And_Forward	    STRING,
    PULocationID	        INTEGER,	
    DOLocationID	        INTEGER,
    Payment_Type_Id	        INTEGER,
    Fare_Amount	            NUMERIC,
    Surcharge	            NUMERIC,
    MTA_Tax	                NUMERIC,
    Tip_Amount	            NUMERIC,
    Tolls_Amount	        NUMERIC,
    Improvement_Surcharge	NUMERIC,
    Total_Amount	        NUMERIC,
    Congestion_Surcharge	NUMERIC
)
WITH PARTITION COLUMNS 
(
    -- column order must match the external path
    year INTEGER, 
    month INTEGER
)

WITH CONNECTION `${azure_omni_biglake_connection}`
OPTIONS (
    format = "CSV",
    field_delimiter = ',',
    skip_leading_rows = 1,
    hive_partition_uri_prefix = "azure://${azure_omni_biglake_adls_name}.blob.core.windows.net/datalake/taxi-data/yellow/trips_table/csv/",
    uris = ['azure://${azure_omni_biglake_adls_name}.blob.core.windows.net/datalake/taxi-data/yellow/trips_table/csv/*.csv']
);


-- NOTE: You do not have access to run this command (the table is already created)
--       If you want to run this use the dataset "ce_playground_azure"
CREATE OR REPLACE EXTERNAL TABLE `${project_id}.${azure_omni_biglake_dataset_name}.taxi_azure_yellow_trips_csv_cls`
(
    Vendor_Id	            INTEGER,
    Pickup_DateTime	        TIMESTAMP,
    Dropoff_DateTime	    TIMESTAMP,
    Passenger_Count	        INTEGER,
    Trip_Distance	        NUMERIC,
    Rate_Code_Id	        INTEGER,	
    Store_And_Forward	    STRING,
    PULocationID	        INTEGER,	
    DOLocationID	        INTEGER,
    Payment_Type_Id	        INTEGER,
    Fare_Amount	            NUMERIC,
    Surcharge	            NUMERIC,
    MTA_Tax	                NUMERIC,
    Tip_Amount	            NUMERIC,
    Tolls_Amount	        NUMERIC,
    Improvement_Surcharge	NUMERIC,
    Total_Amount	        NUMERIC,
    Congestion_Surcharge	NUMERIC
)
WITH PARTITION COLUMNS 
/*
(
    -- column order must match the external path
    year INTEGER, 
    month INTEGER
)
*/
WITH CONNECTION `${azure_omni_biglake_connection}`
OPTIONS (
    format = "CSV",
    field_delimiter = ',',
    skip_leading_rows = 1,
    hive_partition_uri_prefix = "azure://${azure_omni_biglake_adls_name}.blob.core.windows.net/datalake/taxi-data/yellow/trips_table/csv/",
    uris = ['azure://${azure_omni_biglake_adls_name}.blob.core.windows.net/datalake/taxi-data/yellow/trips_table/csv/*.csv']
);


-- NOTE: You do not have access to run this command (the table is already created)
--       If you want to run this use the dataset "ce_playground_azure"
CREATE OR REPLACE EXTERNAL TABLE `${project_id}.${azure_omni_biglake_dataset_name}.taxi_azure_yellow_trips_json`
(
    Vendor_Id	            INTEGER,
    Pickup_DateTime	        TIMESTAMP,
    Dropoff_DateTime	    TIMESTAMP,
    Passenger_Count	        INTEGER,
    Trip_Distance	        NUMERIC,
    Rate_Code_Id	        INTEGER,	
    Store_And_Forward	    STRING,
    PULocationID	        INTEGER,	
    DOLocationID	        INTEGER,
    Payment_Type_Id	        INTEGER,
    Fare_Amount	            NUMERIC,
    Surcharge	            NUMERIC,
    MTA_Tax	                NUMERIC,
    Tip_Amount	            NUMERIC,
    Tolls_Amount	        NUMERIC,
    Improvement_Surcharge	NUMERIC,
    Total_Amount	        NUMERIC,
    Congestion_Surcharge	NUMERIC
)
WITH PARTITION COLUMNS (
    -- column order must match the external path
    year INTEGER, 
    month INTEGER
)
WITH CONNECTION `${azure_omni_biglake_connection}`
OPTIONS (
    format = "JSON",
    hive_partition_uri_prefix = "azure://${azure_omni_biglake_adls_name}.blob.core.windows.net/datalake/taxi-data/yellow/trips_table/json/",
    uris = ['azure://${azure_omni_biglake_adls_name}.blob.core.windows.net/datalake/taxi-data/yellow/trips_table/json/*.json']
);


-- NOTE: You do not have access to run this command (the table is already created)
--       If you want to run this use the dataset "ce_playground_azure"
CREATE OR REPLACE EXTERNAL TABLE `${project_id}.${azure_omni_biglake_dataset_name}.taxi_azure_yellow_trips_json_rls`
(
    Vendor_Id	            INTEGER,
    Pickup_DateTime	        TIMESTAMP,
    Dropoff_DateTime	    TIMESTAMP,
    Passenger_Count	        INTEGER,
    Trip_Distance	        NUMERIC,
    Rate_Code_Id	        INTEGER,	
    Store_And_Forward	    STRING,
    PULocationID	        INTEGER,	
    DOLocationID	        INTEGER,
    Payment_Type_Id	        INTEGER,
    Fare_Amount	            NUMERIC,
    Surcharge	            NUMERIC,
    MTA_Tax	                NUMERIC,
    Tip_Amount	            NUMERIC,
    Tolls_Amount	        NUMERIC,
    Improvement_Surcharge	NUMERIC,
    Total_Amount	        NUMERIC,
    Congestion_Surcharge	NUMERIC
)
WITH PARTITION COLUMNS (
    -- column order must match the external path
    year INTEGER, 
    month INTEGER
)
WITH CONNECTION `${azure_omni_biglake_connection}`
OPTIONS (
    format = "JSON",
    hive_partition_uri_prefix = "azure://${azure_omni_biglake_adls_name}.blob.core.windows.net/datalake/taxi-data/yellow/trips_table/json/",
    uris = ['azure://${azure_omni_biglake_adls_name}.blob.core.windows.net/datalake/taxi-data/yellow/trips_table/json/*.json']
);


-- NOTE: You do not have access to run this command (the table is already created)
--       If you want to run this use the dataset "ce_playground_azure"
CREATE OR REPLACE EXTERNAL TABLE `${project_id}.${azure_omni_biglake_dataset_name}.taxi_azure_yellow_trips_json_cls`
(
    Vendor_Id	            INTEGER,
    Pickup_DateTime	        TIMESTAMP,
    Dropoff_DateTime	    TIMESTAMP,
    Passenger_Count	        INTEGER,
    Trip_Distance	        NUMERIC,
    Rate_Code_Id	        INTEGER,	
    Store_And_Forward	    STRING,
    PULocationID	        INTEGER,	
    DOLocationID	        INTEGER,
    Payment_Type_Id	        INTEGER,
    Fare_Amount	            NUMERIC,
    Surcharge	            NUMERIC,
    MTA_Tax	                NUMERIC,
    Tip_Amount	            NUMERIC,
    Tolls_Amount	        NUMERIC,
    Improvement_Surcharge	NUMERIC,
    Total_Amount	        NUMERIC,
    Congestion_Surcharge	NUMERIC
)
WITH PARTITION COLUMNS 
/* Use auto detect for now
(
    -- column order must match the external path
    year INTEGER, 
    month INTEGER
)
*/
WITH CONNECTION `${azure_omni_biglake_connection}`
OPTIONS (
    format = "JSON",
    hive_partition_uri_prefix = "azure://${azure_omni_biglake_adls_name}.blob.core.windows.net/datalake/taxi-data/yellow/trips_table/json/",
    uris = ['azure://${azure_omni_biglake_adls_name}.blob.core.windows.net/datalake/taxi-data/yellow/trips_table/json/*.json']
);


-- NOTE: You do not have access to run this command (the table is already created)
--       If you want to run this use the dataset "ce_playground_azure"
CREATE OR REPLACE EXTERNAL TABLE `${project_id}.${azure_omni_biglake_dataset_name}.taxi_azure_vendor`
WITH CONNECTION `${azure_omni_biglake_connection}`
    OPTIONS (
    format = "PARQUET",
    uris = ['azure://${azure_omni_biglake_adls_name}.blob.core.windows.net/datalake/taxi-data/vendor_table/*.parquet']
);


-- NOTE: You do not have access to run this command (the table is already created)
--       If you want to run this use the dataset "ce_playground_azure"
CREATE OR REPLACE EXTERNAL TABLE `${project_id}.${azure_omni_biglake_dataset_name}.taxi_azure_rate_code`
WITH CONNECTION `${azure_omni_biglake_connection}`
    OPTIONS (
    format = "PARQUET",
    uris = ['azure://${azure_omni_biglake_adls_name}.blob.core.windows.net/datalake/taxi-data/rate_code_table/*.parquet']
);


-- NOTE: You do not have access to run this command (the table is already created)
--       If you want to run this use the dataset "ce_playground_azure"
CREATE OR REPLACE EXTERNAL TABLE `${project_id}.${azure_omni_biglake_dataset_name}.taxi_azure_payment_type`
WITH CONNECTION `${azure_omni_biglake_connection}`
    OPTIONS (
    format = "PARQUET",
    uris = ['azure://${azure_omni_biglake_adls_name}.blob.core.windows.net/datalake/taxi-data/payment_type_table/*.parquet']
);


-- NOTE: You do not have access to run this command (the table is already created)
--       If you want to run this use the dataset "ce_playground_azure"
CREATE OR REPLACE EXTERNAL TABLE `${project_id}.${azure_omni_biglake_dataset_name}.taxi_azure_trip_type`
WITH CONNECTION `${azure_omni_biglake_connection}`
    OPTIONS (
    format = "PARQUET",
    uris = ['azure://${azure_omni_biglake_adls_name}.blob.core.windows.net/datalake/taxi-data/trip_type_table/*.parquet']
);
<|MERGE_RESOLUTION|>--- conflicted
+++ resolved
@@ -46,10 +46,7 @@
     DROP EXTERNAL TABLE IF EXISTS `${project_id}.${azure_omni_biglake_dataset_name}.taxi_azure_rate_code`;
     DROP EXTERNAL TABLE IF EXISTS `${project_id}.${azure_omni_biglake_dataset_name}.taxi_azure_payment_type`;
     DROP EXTERNAL TABLE IF EXISTS `${project_id}.${azure_omni_biglake_dataset_name}.taxi_azure_trip_type`;
-<<<<<<< HEAD
-=======
 */
->>>>>>> befac1b7
 
 -- NOTE: You do not have access to run this command (the table is already created)
 --       If you want to run this use the dataset "ce_playground_azure"
