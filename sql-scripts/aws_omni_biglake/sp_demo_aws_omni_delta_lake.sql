--- conflicted
+++ resolved
@@ -42,15 +42,9 @@
     - 
 
 Clean up / Reset script:
-<<<<<<< HEAD
-    DROP VIEW IF EXISTS `${project_id}.${azure_omni_biglake_dataset_name}.rideshare_trips`;
-    DROP EXTERNAL TABLE IF EXISTS `${project_id}.${azure_omni_biglake_dataset_name}.rideshare_trips_raw_parquet`;
-    DROP EXTERNAL TABLE IF EXISTS `${project_id}.${azure_omni_biglake_dataset_name}.rideshare_trips_manifest`;
-=======
     DROP VIEW IF EXISTS `${project_id}.${aws_omni_biglake_dataset_name}.rideshare_trips`;
     DROP EXTERNAL TABLE IF EXISTS `${project_id}.${aws_omni_biglake_dataset_name}.rideshare_trips_raw_parquet`;
     DROP EXTERNAL TABLE IF EXISTS `${project_id}.${aws_omni_biglake_dataset_name}.rideshare_trips_manifest`;
->>>>>>> befac1b7
 
 Sample PySpark code to generate a manifest:
     %python
